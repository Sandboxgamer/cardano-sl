--- conflicted
+++ resolved
@@ -17,18 +17,11 @@
                      configBootStakeholders)
 import           Pos.Chain.Txp (TxpConfiguration)
 import           Pos.Client.KeyStorage (getSecretKeysPlain)
-<<<<<<< HEAD
-import           Pos.Core (gdBootStakeholders, genesisData)
-import           Pos.Core.NetworkMagic (makeNetworkMagic)
-import           Pos.Crypto (ProtocolMagic, encToSecret)
-import           Pos.Generator.Block (BlockGenParams (..), genBlocks, tgpTxCountRange)
-=======
 import           Pos.Core.NetworkMagic (makeNetworkMagic)
 import           Pos.Crypto (encToSecret)
 import           Pos.DB.Txp (txpGlobalSettings)
 import           Pos.Generator.Block (BlockGenParams (..), genBlocks,
                      tgpTxCountRange)
->>>>>>> 6a133448
 import           Pos.Infra.StateLock (Priority (..), withStateLock)
 import           Pos.Infra.Util.JsonLog.Events (MemPoolModifyReason (..))
 import           Pos.Util.CompileInfo (withCompileInfo)
@@ -46,13 +39,8 @@
     seed <- liftIO $ maybe randomIO pure bgoSeed
     logInfo $ "Generating with seed " <> show seed
 
-<<<<<<< HEAD
-    let nm = makeNetworkMagic pm
-    allSecrets <- mkAllSecretsSimple nm . map encToSecret <$> getSecretKeysPlain
-=======
     let nm = makeNetworkMagic $ configProtocolMagic genesisConfig
     allSecrets <- (mkAllSecretsSimple nm) . map encToSecret <$> getSecretKeysPlain
->>>>>>> 6a133448
 
     let bgenParams =
             BlockGenParams

--- conflicted
+++ resolved
@@ -24,17 +24,6 @@
                      SoftwareVersion (..))
 import           Pos.Client.KeyStorage (addSecretKey, getSecretKeysPlain)
 import           Pos.Client.Txp.Balances (getBalance)
-<<<<<<< HEAD
-import           Pos.Core (AddrStakeDistribution (..), HeavyDlgIndex (..), SoftwareVersion (..),
-                           StakeholderId, addressHash, mkMultiKeyDistr, unsafeGetCoin)
-import           Pos.Core.Common (AddrAttributes (..), AddrSpendingData (..), makeAddress)
-import           Pos.Core.Configuration (genesisSecretKeys)
-import           Pos.Core.NetworkMagic (makeNetworkMagic)
-import           Pos.Core.Txp (TxOut (..))
-import           Pos.Crypto (ProtocolMagic, PublicKey, emptyPassphrase, encToPublic, fullPublicKeyF,
-                             hashHexF, noPassEncrypt, safeCreatePsk, unsafeCheatingHashCoerce,
-                             withSafeSigner)
-=======
 import           Pos.Core (AddrStakeDistribution (..), StakeholderId,
                      addressHash, mkMultiKeyDistr, unsafeGetCoin)
 import           Pos.Core.Common (AddrAttributes (..), AddrSpendingData (..),
@@ -43,7 +32,6 @@
 import           Pos.Crypto (PublicKey, emptyPassphrase, encToPublic,
                      fullPublicKeyF, hashHexF, noPassEncrypt, safeCreatePsk,
                      unsafeCheatingHashCoerce, withSafeSigner)
->>>>>>> 6a133448
 import           Pos.DB.Class (MonadGState (..))
 import           Pos.Infra.Diffusion.Types (Diffusion (..))
 import           Pos.Util.UserSecret (WalletUserSecret (..), readUserSecret,
@@ -117,12 +105,7 @@
     let name = "addr" in
     needsCoreConfig name >>= \genesisConfig ->
     needsAuxxMode name >>= \Dict ->
-<<<<<<< HEAD
-    needsProtocolMagic name >>= \pm ->
-    let nm = makeNetworkMagic pm in
-=======
     let nm = makeNetworkMagic (configProtocolMagic genesisConfig) in
->>>>>>> 6a133448
     return CommandProc
     { cpName = name
     , cpArgumentPrepare = map
@@ -133,11 +116,7 @@
     , cpExec = \(pk', mDistr) -> do
         pk <- toLeft pk'
         addr <- case mDistr of
-<<<<<<< HEAD
-            Nothing -> makePubKeyAddressAuxx nm pk
-=======
             Nothing -> makePubKeyAddressAuxx nm (configEpochSlots genesisConfig) pk
->>>>>>> 6a133448
             Just distr -> return $
                 makeAddress (PubKeyASD pk) (AddrAttributes Nothing distr nm)
         return $ ValueAddress addr
@@ -149,7 +128,6 @@
     let name = "addr-hd" in
     needsCoreConfig name >>= \genesisConfig ->
     needsAuxxMode name >>= \Dict ->
-    needsProtocolMagic name >>= \pm ->
     return CommandProc
     { cpName = name
     , cpArgumentPrepare = identity
@@ -159,13 +137,8 @@
         sk <- evaluateWHNF (sks !! i) -- WHNF is sufficient to force possible errors
                                       -- from using (!!). I'd use NF but there's no
                                       -- NFData instance for secret keys.
-<<<<<<< HEAD
-        let nm = makeNetworkMagic pm
-        addrHD <- deriveHDAddressAuxx nm sk
-=======
         let nm = makeNetworkMagic (configProtocolMagic genesisConfig)
         addrHD <- deriveHDAddressAuxx nm (configEpochSlots genesisConfig) sk
->>>>>>> 6a133448
         return $ ValueAddress addrHD
     , cpHelp = "address of the HD wallet for the specified public key"
     },
@@ -224,28 +197,16 @@
     let name = "balance" in
     needsCoreConfig name >>= \genesisConfig ->
     needsAuxxMode name >>= \Dict ->
-<<<<<<< HEAD
-    needsProtocolMagic name >>= \pm ->
-    let nm = makeNetworkMagic pm in
-=======
     let nm = makeNetworkMagic (configProtocolMagic genesisConfig) in
->>>>>>> 6a133448
     return CommandProc
     { cpName = name
     , cpArgumentPrepare = identity
     , cpArgumentConsumer = getArg (tyAddress `tyEither` tyPublicKey `tyEither` tyInt) "addr"
     , cpExec = \addr' -> do
-<<<<<<< HEAD
-        addr <- case addr' of
-            Left a    -> pure a
-            Right pki -> makePubKeyAddressAuxx nm =<< toLeft pki
-        balance <- getBalance addr
-=======
         addr <-
           either return (makePubKeyAddressAuxx nm $ configEpochSlots genesisConfig) <=<
           traverse (either return getPublicKeyFromIndex) $ addr'
         balance <- getBalance (configGenesisData genesisConfig) addr
->>>>>>> 6a133448
         return $ ValueNumber (fromIntegral . unsafeGetCoin $ balance)
     , cpHelp = "check the amount of coins on the specified address"
     },
@@ -531,12 +492,7 @@
     let name = "listaddr" in
     needsCoreConfig name >>= \genesisConfig ->
     needsAuxxMode name >>= \Dict ->
-<<<<<<< HEAD
-    needsProtocolMagic name >>= \pm ->
-    let nm = makeNetworkMagic pm in
-=======
     let nm = makeNetworkMagic (configProtocolMagic genesisConfig) in
->>>>>>> 6a133448
     return CommandProc
     { cpName = name
     , cpArgumentPrepare = identity
@@ -547,13 +503,8 @@
         printAction "Available addresses:"
         for_ (zip [0 :: Int ..] sks) $ \(i, sk) -> do
             let pk = encToPublic sk
-<<<<<<< HEAD
-            addr <- makePubKeyAddressAuxx nm pk
-            addrHD <- deriveHDAddressAuxx nm sk
-=======
             addr <- makePubKeyAddressAuxx nm epochSlots pk
             addrHD <- deriveHDAddressAuxx nm epochSlots sk
->>>>>>> 6a133448
             printAction $
                 sformat ("    #"%int%":   addr:      "%build%"\n"%
                          "          pk:        "%fullPublicKeyF%"\n"%
@@ -562,11 +513,7 @@
                     i addr pk (addressHash pk) addrHD
         walletMB <- (^. usWallet) <$> (view userSecret >>= readTVarIO)
         whenJust walletMB $ \wallet -> do
-<<<<<<< HEAD
-            addrHD <- deriveHDAddressAuxx nm (_wusRootKey wallet)
-=======
             addrHD <- deriveHDAddressAuxx nm epochSlots (_wusRootKey wallet)
->>>>>>> 6a133448
             printAction $
                 sformat ("    Wallet address:\n"%
                          "          HD addr:   "%build)

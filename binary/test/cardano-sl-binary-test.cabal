--- conflicted
+++ resolved
@@ -1,9 +1,5 @@
 name:                cardano-sl-binary-test
-<<<<<<< HEAD
-version:             1.3.2
-=======
 version:             2.0.0
->>>>>>> 6a133448
 synopsis:            Cardano SL - binary serializarion (tests)
 description:         This package contains test helpers for cardano-sl-binary.
 license:             MIT

{-# LANGUAGE AllowAmbiguousTypes #-}
{-# LANGUAGE TypeOperators       #-}

-- | Functions that retrieve payload from context and create genesis/main blocks
-- with many validations.

module Pos.Block.Logic.Creation
       ( createGenesisBlockAndApply
       , createMainBlockAndApply
       , createMainBlockInternal

       -- * Internals
       , RawPayload (..)
       , createMainBlockPure
       ) where

import           Universum

import           Control.Lens (uses, (-=), (.=), _Wrapped)
import           Control.Monad.Except (MonadError (throwError), runExceptT)
import           Data.Default (Default (def))
import           Formatting (build, fixed, ords, sformat, stext, (%))
--import           JsonLog (CanJsonLog (..))
import           Serokell.Data.Memory.Units (Byte, memory)

import           Pos.Binary.Class (biSize)
import           Pos.Block.Logic.Internal (MonadBlockApply, applyBlocksUnsafe,
                     normalizeMempool)
import           Pos.Block.Logic.Util (calcChainQualityM)
import           Pos.Block.Logic.VAR (verifyBlocksPrefix)
import           Pos.Block.Lrc (LrcModeFull, lrcSingleShot)
import           Pos.Block.Slog (HasSlogGState (..), ShouldCallBListener (..))
import           Pos.Core (Blockchain (..), EpochIndex, EpochOrSlot (..),
                     HasProtocolConstants, HeaderHash, SlotId (..),
                     chainQualityThreshold, epochIndexL, epochSlots,
                     flattenSlotId, getEpochOrSlot, headerHash)
import           Pos.Core.Block (BlockHeader (..), GenesisBlock, MainBlock,
                     MainBlockchain)
import qualified Pos.Core.Block as BC
import           Pos.Core.Block.Constructors (mkGenesisBlock, mkMainBlock)
import           Pos.Core.Context (HasPrimaryKey, getOurSecretKey)
import           Pos.Core.Ssc (SscPayload)
import           Pos.Core.Txp (TxAux (..), mkTxPayload)
import           Pos.Core.Update (UpdatePayload (..))
import           Pos.Crypto (ProtocolMagic, SecretKey)
import qualified Pos.DB.BlockIndex as DB
import           Pos.DB.Class (MonadDBRead)
import           Pos.Delegation (DelegationVar, DlgPayload (..),
                     ProxySKBlockInfo, clearDlgMemPool, getDlgMempool)
<<<<<<< HEAD
import           Pos.Exception (assertionFailed, traceFatalError)
import           Pos.Infra.Reporting (HasMisbehaviorMetrics, reportError)
import           Pos.Infra.StateLock (Priority (..), StateLock,
                     StateLockMetrics, modifyStateLock)
import           Pos.Infra.Util.JsonLog.Events (MemPoolModifyReason (..))
=======
import           Pos.Exception (assertionFailed, reportFatalError)
>>>>>>> e7c309bd
import           Pos.Lrc (HasLrcContext)
import           Pos.Lrc.Context (lrcActionOnEpochReason)
import qualified Pos.Lrc.DB as LrcDB
import           Pos.Sinbin.Reporting (HasMisbehaviorMetrics, reportError)
import           Pos.Sinbin.StateLock (Priority (..), StateLock,
                     StateLockMetrics, modifyStateLock)
import           Pos.Sinbin.Util.JsonLog.Events (MemPoolModifyReason (..))
import           Pos.Sinbin.Util.LogSafe (logInfoS)
import           Pos.Ssc.Base (defaultSscPayload, stripSscPayload)
import           Pos.Ssc.Logic (sscGetLocalPayload)
import           Pos.Ssc.Mem (MonadSscMem)
import           Pos.Ssc.State (sscResetLocal)
import           Pos.Txp (MempoolExt, MonadTxpLocal (..), MonadTxpMem,
                     clearTxpMemPool, txGetPayload, withTxpLocalData)
import           Pos.Txp.Base (emptyTxPayload)
import           Pos.Update (UpdateContext)
import           Pos.Update.Configuration (HasUpdateConfiguration,
                     curSoftwareVersion, lastKnownBlockVersion)
import qualified Pos.Update.DB as UDB
import           Pos.Update.Logic (clearUSMemPool, usCanCreateBlock,
                     usPreparePayload)
import           Pos.Util (_neHead)
import           Pos.Util.Trace (natTrace, noTrace)
import           Pos.Util.Trace.Named (TraceNamed, logDebug, logInfoS)
import           Pos.Util.Util (HasLens (..), HasLens')

-- | A set of constraints necessary to create a block from mempool.
type MonadCreateBlock ctx m
     = ( HasUpdateConfiguration
       , MonadReader ctx m
       , HasPrimaryKey ctx
       , HasSlogGState ctx -- to check chain quality
       , MonadDBRead m
       , MonadIO m
       , MonadMask m
       , HasLrcContext ctx
       , LrcModeFull ctx m

       -- Mempools
       , HasLens DelegationVar ctx DelegationVar
       , MonadTxpMem (MempoolExt m) ctx m
       , MonadTxpLocal m
       , HasLens UpdateContext ctx UpdateContext
       , MonadSscMem ctx m
       )

----------------------------------------------------------------------------
-- GenesisBlock creation
----------------------------------------------------------------------------

-- | Create genesis block if necessary and apply it.
--
-- We can /try/ to create a genesis block at any moment. However, it
-- only makes sense to do it if the following conditions are met:
--
-- • our tip is a 'MainBlock' and its epoch is less than the given
--   epoch by one;
-- • chain quality is at least 0.5. To be more precise, it means that
--   there are at least `blkSecurityParam` blocks in the last
--   'slotSecurityParam' slots. If this condition is violated, it means
--   that we are either desynchronized\/eclipsed\/attacked or that
--   important security assumption is violated globally.
--   In the former case, it doesn't make sense to create a block.
--   In the latter case, we want the system to stop completely, rather
--   than running in insecure mode.
createGenesisBlockAndApply ::
       forall ctx m.
       ( MonadCreateBlock ctx m
       --, CanJsonLog m
       , HasLens StateLock ctx StateLock
       , HasLens (StateLockMetrics MemPoolModifyReason) ctx (StateLockMetrics MemPoolModifyReason)
       , HasMisbehaviorMetrics ctx
       )
    => TraceNamed m
    -> ProtocolMagic
    -> EpochIndex
    -> m (Maybe GenesisBlock)
-- Genesis block for 0-th epoch is hardcoded.
createGenesisBlockAndApply _ _ 0 = pure Nothing
createGenesisBlockAndApply logTrace pm epoch = do
    tipHeader <- DB.getTipHeader
    -- preliminary check outside the lock,
    -- must be repeated inside the lock
    needGen <- needCreateGenesisBlock logTrace epoch tipHeader
    if needGen
        then modifyStateLock noTrace
                 HighPriority
                 ApplyBlock
                 (\_ -> createGenesisBlockDo logTrace pm epoch)
        else return Nothing

createGenesisBlockDo
    :: forall ctx m.
       ( MonadCreateBlock ctx m
       , HasMisbehaviorMetrics ctx
       )
    => TraceNamed m
    -> ProtocolMagic
    -> EpochIndex
    -> m (HeaderHash, Maybe GenesisBlock)
createGenesisBlockDo logTrace pm epoch = do
    tipHeader <- DB.getTipHeader
    logDebug logTrace $ sformat msgTryingFmt epoch tipHeader
    needCreateGenesisBlock logTrace epoch tipHeader >>= \case
        False -> (BC.blockHeaderHash tipHeader, Nothing) <$ logShouldNot
        True -> actuallyCreate tipHeader
  where
    -- We need to run LRC here to make 'verifyBlocksPrefix' not hang.
    -- It's important to do it after taking 'StateLock'.
    -- Note that it shouldn't fail, because 'shouldCreate' guarantees that we
    -- have enough blocks for LRC.
    actuallyCreate tipHeader = do
        lrcSingleShot logTrace pm epoch
        leaders <- lrcActionOnEpochReason epoch "createGenesisBlockDo "
            LrcDB.getLeadersForEpoch
        let blk = mkGenesisBlock pm (Right tipHeader) epoch leaders
        let newTip = headerHash blk
        verifyBlocksPrefix logTrace pm (one (Left blk)) >>= \case
            Left err -> traceFatalError logTrace $ pretty err
            Right (undos, pollModifier) -> do
                let undo = undos ^. _Wrapped . _neHead
                applyBlocksUnsafe pm (ShouldCallBListener True) (one (Left blk, undo)) (Just pollModifier)
                normalizeMempool logTrace pm
                pure (newTip, Just blk)
    logShouldNot =
        logDebug logTrace
            "After we took lock for genesis block creation, we noticed that we shouldn't create it"
    msgTryingFmt =
        "We are trying to create genesis block for " %ords %
        " epoch, our tip header is\n" %build

needCreateGenesisBlock ::
       ( MonadCreateBlock ctx m
       )
    => TraceNamed m
    -> EpochIndex
    -> BlockHeader
    -> m Bool
needCreateGenesisBlock logTrace epoch tipHeader = do
    case tipHeader of
        BlockHeaderGenesis _ -> pure False
        -- This is true iff tip is from 'epoch' - 1 and last
        -- 'blkSecurityParam' blocks fully fit into last
        -- 'slotSecurityParam' slots from 'epoch' - 1.
        BlockHeaderMain mb ->
            if mb ^. epochIndexL /= epoch - 1
                then pure False
                else calcChainQualityM logTrace (flattenSlotId $ SlotId epoch minBound) <&> \case
                         Nothing -> False -- if we can't compute chain
                                          -- quality, we probably
                                          -- shouldn't try to create
                                          -- blocks
                         Just cq -> chainQualityThreshold @Double <= cq

----------------------------------------------------------------------------
-- MainBlock
----------------------------------------------------------------------------

-- | Create a new main block on top of our tip if possible and apply it.
-- Block can be created if:
-- • our software is not obsolete (see 'usCanCreateBlock');
-- • our tip's slot is less than the slot for which we want to create a block;
-- • there are at least 'blkSecurityParam' blocks in the last
-- 'slotSecurityParam' slots prior to the given slot (i. e. chain quality
-- is decent).
--
-- In theory we can create main block even if chain quality is
-- bad. See documentation of 'createGenesisBlock' which explains why
-- we don't create blocks in such cases.
createMainBlockAndApply ::
       forall ctx m.
       ( MonadCreateBlock ctx m
       --, CanJsonLog m
       , HasLens' ctx StateLock
       , HasLens' ctx (StateLockMetrics MemPoolModifyReason)
       )
    => TraceNamed m
    -> ProtocolMagic
    -> SlotId
    -> ProxySKBlockInfo
    -> m (Either Text MainBlock)
createMainBlockAndApply logTrace pm sId pske =
    modifyStateLock noTrace HighPriority ApplyBlock createAndApply
  where
    createAndApply tip =
        createMainBlockInternal logTrace pm sId pske >>= \case
            Left reason -> pure (tip, Left reason)
            Right blk -> convertRes <$> applyCreatedBlock logTrace pm pske blk
    convertRes createdBlk = (headerHash createdBlk, Right createdBlk)

----------------------------------------------------------------------------
-- MainBlock creation
----------------------------------------------------------------------------

-- | Create a new main block for the given slot on top of our
-- tip. This function assumes that lock on block application is taken
-- (hence 'Internal' suffix). It doesn't apply or verify created
-- block. It only checks whether a block can be created (see
-- 'createMainBlockAndApply') and creates it checks passes.
createMainBlockInternal ::
       forall ctx m.
       ( MonadCreateBlock ctx m
       )
    => TraceNamed m
    -> ProtocolMagic
    -> SlotId
    -> ProxySKBlockInfo
    -> m (Either Text MainBlock)
createMainBlockInternal logTrace pm sId pske = do
    tipHeader <- DB.getTipHeader
    logInfoS logTrace $ sformat msgFmt tipHeader
    canCreateBlock logTrace sId tipHeader >>= \case
        Left reason -> pure (Left reason)
        Right () -> runExceptT (createMainBlockFinish tipHeader)
  where
    msgFmt = "We are trying to create main block, our tip header is\n"%build
    createMainBlockFinish :: BlockHeader -> ExceptT Text m MainBlock
    createMainBlockFinish prevHeader = do
        rawPay <- lift $ getRawPayload (headerHash prevHeader) sId
        sk <- getOurSecretKey
        -- 100 bytes is substracted to account for different unexpected
        -- overhead.  You can see that in bitcoin blocks are 1-2kB less
        -- than limit. So i guess it's fine in general.
        sizeLimit <- (\x -> bool 0 (x - 100) (x > 100)) <$> lift UDB.getMaxBlockSize
        block <- createMainBlockPure pm sizeLimit prevHeader pske sId sk rawPay
        logInfoS (natTrace lift logTrace) $
            "Created main block of size: " <> sformat memory (biSize block)
        block <$ evaluateNF_ block

canCreateBlock :: MonadCreateBlock ctx m
    => TraceNamed m
    -> SlotId
    -> BlockHeader
    -> m (Either Text ())
canCreateBlock logTrace sId tipHeader =
    runExceptT $ do
        unlessM (lift usCanCreateBlock) $
            throwError "this software is obsolete and can't create block"
        unless (EpochOrSlot (Right sId) > tipEOS) $
            throwError "slot id is not greater than one from the tip block"
        unless (tipHeader ^. epochIndexL == siEpoch sId) $
            throwError "we don't know genesis block for this epoch"
        let flatSId = flattenSlotId sId
        -- Small heuristic: let's not check chain quality during the
        -- first quarter of the 0-th epoch, because during this time
        -- weird things can happen (we just launched the system) and
        -- usually we monitor it manually anyway.
        unless (flatSId <= fromIntegral (epochSlots `div` 4)) $ do
            chainQualityMaybe <- calcChainQualityM (natTrace lift logTrace) flatSId
            chainQuality <-
                maybe
                    (throwError "can't compute chain quality")
                    pure
                    chainQualityMaybe
            unless (chainQuality >= chainQualityThreshold @Double) $
                throwError $
                sformat
                    ("chain quality is below threshold: "%fixed 3)
                    chainQuality
  where
    tipEOS :: EpochOrSlot
    tipEOS = getEpochOrSlot tipHeader

createMainBlockPure
    :: forall m.
       ( MonadError Text m, HasUpdateConfiguration, HasProtocolConstants )
    => ProtocolMagic
    -> Byte                   -- ^ Block size limit (real max.value)
    -> BlockHeader
    -> ProxySKBlockInfo
    -> SlotId
    -> SecretKey
    -> RawPayload
    -> m MainBlock
createMainBlockPure pm limit prevHeader pske sId sk rawPayload = do
    bodyLimit <- execStateT computeBodyLimit limit
    body <- createMainBody bodyLimit sId rawPayload
    pure (mkMainBlock pm bv sv (Right prevHeader) sId sk pske body)
  where
    -- default ssc to put in case we won't fit a normal one
    defSsc :: SscPayload
    defSsc = defaultSscPayload (siSlot sId)
    computeBodyLimit :: StateT Byte m ()
    computeBodyLimit = do
        -- account for block header and serialization overhead, etc;
        let musthaveBody = BC.MainBody emptyTxPayload defSsc def def
        let musthaveBlock =
                mkMainBlock pm bv sv (Right prevHeader) sId sk pske musthaveBody
        let mhbSize = biSize musthaveBlock
        when (mhbSize > limit) $ throwError $
            "Musthave block size is more than limit: " <> show mhbSize
        identity -= biSize musthaveBlock
    sv = curSoftwareVersion
    bv = lastKnownBlockVersion

----------------------------------------------------------------------------
-- MainBlock apply
----------------------------------------------------------------------------

-- This function tries to apply the block we've just created. It also
-- verifies the block before applying it. If the block turns out to be
-- invalid (which should never happen, but it's a precaution) we clear
-- all mempools and try to create a block again. The returned value is
-- the block we applied (usually it's the same as the argument, but
-- can differ if verification fails).
applyCreatedBlock ::
      forall ctx m.
    ( MonadBlockApply ctx m
    , MonadCreateBlock ctx m
    )
    => TraceNamed m
    -> ProtocolMagic
    -> ProxySKBlockInfo
    -> MainBlock
    -> m MainBlock
applyCreatedBlock logTrace pm pske createdBlock = applyCreatedBlockDo False createdBlock
  where
    slotId = createdBlock ^. BC.mainBlockSlot
    applyCreatedBlockDo :: Bool -> MainBlock -> m MainBlock
    applyCreatedBlockDo isFallback blockToApply =
        verifyBlocksPrefix logTrace pm (one (Right blockToApply)) >>= \case
            Left (pretty -> reason)
                | isFallback -> onFailedFallback reason
                | otherwise -> fallback reason
            Right (undos, pollModifier) -> do
                let undo = undos ^. _Wrapped . _neHead
                applyBlocksUnsafe
                    pm
                    (ShouldCallBListener True)
                    (one (Right blockToApply, undo))
                    (Just pollModifier)
                normalizeMempool logTrace pm
                pure blockToApply
    clearMempools :: m ()
    clearMempools = do
        withTxpLocalData clearTxpMemPool
        sscResetLocal
        clearUSMemPool
        clearDlgMemPool
    fallback :: Text -> m MainBlock
    fallback reason = do
        let message = sformat ("We've created bad main block: "%stext) reason
        -- REPORT:ERROR Created bad main block
        reportError message
        logDebug logTrace $ "Clearing mempools"
        clearMempools
        logDebug logTrace $ "Creating empty block"
        createMainBlockInternal logTrace pm slotId pske >>= \case
            Left err ->
                assertionFailed logTrace $
                sformat ("Couldn't create a block in fallback: "%stext) err
            Right mainBlock -> applyCreatedBlockDo True mainBlock
    onFailedFallback =
        assertionFailed logTrace .
        sformat
            ("We've created bad main block even with empty payload: "%stext)

----------------------------------------------------------------------------
-- MainBody, payload
----------------------------------------------------------------------------

data RawPayload = RawPayload
    { rpTxp    :: ![TxAux]
    , rpSsc    :: !SscPayload
    , rpDlg    :: !DlgPayload
    , rpUpdate :: !UpdatePayload
    }

getRawPayload :: MonadCreateBlock ctx m
    => HeaderHash
    -> SlotId
    -> m RawPayload
getRawPayload tip slotId = do
    localTxs <- txGetPayload noTrace tip -- result is topsorted
    sscData <- sscGetLocalPayload noTrace slotId
    usPayload <- usPreparePayload noTrace tip slotId
    dlgPayload <- getDlgMempool
    let rawPayload =
            RawPayload
            { rpTxp = localTxs
            , rpSsc = sscData
            , rpDlg = dlgPayload
            , rpUpdate = usPayload
            }
    return rawPayload

-- Main purpose of this function is to create main block's body taking
-- limit into account. Usually this function doesn't fail, but we
-- perform some sanity checks just in case.
--
-- Given limit applies only to body, not to other data from block.
createMainBody
    :: forall m .
       ( MonadError Text m, HasProtocolConstants )
    => Byte  -- ^ Body limit
    -> SlotId
    -> RawPayload
    -> m (Body MainBlockchain)
createMainBody bodyLimit sId payload =
    flip evalStateT bodyLimit $ do
        let defSsc :: SscPayload
            defSsc = defaultSscPayload (siSlot sId)
        -- include ssc data limited with max half of block space if it's possible
        sscPayload <- ifM (uses identity (<= biSize defSsc)) (pure defSsc) $ do
            halfLeft <- uses identity (`div` 2)
            -- halfLeft > 0, otherwize stripSscPayload may fail
            let sscPayload = stripSscPayload halfLeft sscData
            flip (maybe $ pure defSsc) sscPayload $ \sscP -> do
                -- we subtract size of empty map because it's
                -- already included in musthaveBlock
                identity -= (biSize sscP - biSize defSsc)
                pure sscP

        -- include delegation certificates and US payload
        let prioritizeUS = even (flattenSlotId sId)
        let psks = getDlgPayload dlgPay
        (psks', usPayload') <-
            if prioritizeUS then do
                usPayload' <- includeUSPayload
                psks' <- takeSome psks
                return (psks', usPayload')
            else do
                psks' <- takeSome psks
                usPayload' <- includeUSPayload
                return (psks', usPayload')
        let dlgPay' = UnsafeDlgPayload psks'
        -- include transactions
        txs' <- takeSome txs
        -- return the resulting block
        let txPayload = mkTxPayload txs'
        let body = BC.MainBody txPayload sscPayload dlgPay' usPayload'
        return body
  where
    RawPayload { rpTxp = txs
               , rpSsc = sscData
               , rpDlg = dlgPay
               , rpUpdate = usPayload
               } = payload
    -- take from a list until the limit is exhausted or the list ends
    takeSome lst = do
        let go lim [] = (lim, [])
            go lim (x:xs) =
                let len = biSize x
                in if len > lim
                     then (lim, [])
                     else over _2 (x:) $ go (lim - len) xs
        (lim', pref) <- go <$> use identity <*> pure lst
        identity .= lim'
        return pref
    -- include UpdatePayload if we have space for it (not very precise
    -- because we have already counted empty payload but whatever)
    includeUSPayload = do
        lim <- use identity
        let len = biSize usPayload
        if len <= lim
            then (identity -= len) >> return usPayload
            else return def<|MERGE_RESOLUTION|>--- conflicted
+++ resolved
@@ -47,15 +47,7 @@
 import           Pos.DB.Class (MonadDBRead)
 import           Pos.Delegation (DelegationVar, DlgPayload (..),
                      ProxySKBlockInfo, clearDlgMemPool, getDlgMempool)
-<<<<<<< HEAD
 import           Pos.Exception (assertionFailed, traceFatalError)
-import           Pos.Infra.Reporting (HasMisbehaviorMetrics, reportError)
-import           Pos.Infra.StateLock (Priority (..), StateLock,
-                     StateLockMetrics, modifyStateLock)
-import           Pos.Infra.Util.JsonLog.Events (MemPoolModifyReason (..))
-=======
-import           Pos.Exception (assertionFailed, reportFatalError)
->>>>>>> e7c309bd
 import           Pos.Lrc (HasLrcContext)
 import           Pos.Lrc.Context (lrcActionOnEpochReason)
 import qualified Pos.Lrc.DB as LrcDB
@@ -63,7 +55,6 @@
 import           Pos.Sinbin.StateLock (Priority (..), StateLock,
                      StateLockMetrics, modifyStateLock)
 import           Pos.Sinbin.Util.JsonLog.Events (MemPoolModifyReason (..))
-import           Pos.Sinbin.Util.LogSafe (logInfoS)
 import           Pos.Ssc.Base (defaultSscPayload, stripSscPayload)
 import           Pos.Ssc.Logic (sscGetLocalPayload)
 import           Pos.Ssc.Mem (MonadSscMem)

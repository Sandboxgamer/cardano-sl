--- conflicted
+++ resolved
@@ -79,14 +79,10 @@
     adoptedBV <- lift GS.getAdoptedBV
     let dataMustBeKnown = mustDataBeKnown adoptedBV
 
-<<<<<<< HEAD
-    -- And then we run verification of each component.
-=======
     -- Run verification of each component.
     -- 'slogVerifyBlocks' uses 'Pos.Block.Pure.verifyBlocks' which does
     -- the internal consistency checks formerly done in the 'Bi' instance
     -- 'decode'.
->>>>>>> 6905030f
     slogUndos <- withExceptT VerifyBlocksError $
         ExceptT $ slogVerifyBlocks blocks
     _ <- withExceptT (VerifyBlocksError . pretty) $

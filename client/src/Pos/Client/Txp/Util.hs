{-# LANGUAGE AllowAmbiguousTypes #-}
{-# LANGUAGE CPP                 #-}
{-# LANGUAGE RecordWildCards     #-}
{-# LANGUAGE TypeFamilies        #-}
{-# LANGUAGE TypeOperators       #-}

{-# OPTIONS_GHC -fno-warn-orphans #-}

-- | Pure functions for operations with transactions

module Pos.Client.Txp.Util
       (
       -- * Tx creation params
         InputSelectionPolicy (..)
       , defaultInputSelectionPolicy
       , PendingAddresses (..)

       -- * Tx creation
       , TxCreateMode
       , makeAbstractTx
       , makeUnsignedAbstractTx
       , runTxCreator
       , makePubKeyTx
       , makeMPubKeyTx
       , makeMPubKeyTxAddrs
       , makeMOfNTx
       , makeRedemptionTx
       , createGenericTx
       , createTx
       , createMTx
       , createUnsignedTx
       , createMOfNTx
       , createRedemptionTx

       -- * Fees logic
       , txToLinearFee
       , computeTxFee

       -- * Additional datatypes
       , TxError (..)
       , isCheckedTxError
       , isNotEnoughMoneyTxError

       , TxOutputs
       , TxWithSpendings
       ) where

import           Universum hiding (keys, tail)

import           Control.Lens (makeLenses, (%=), (.=))
import           Control.Monad.Except (ExceptT, MonadError (throwError),
                     runExceptT)
import           Data.Default (Default (..))
import           Data.Fixed (Fixed, HasResolution)
import qualified Data.HashSet as HS
import           Data.List (partition, tail)
import qualified Data.List.NonEmpty as NE
import qualified Data.Map as M
import qualified Data.Semigroup as S
import qualified Data.Set as Set
import           Data.Traversable (for)
import qualified Data.Vector as V
import           Formatting (bprint, build, sformat, stext, (%))
import qualified Formatting.Buildable
import           Serokell.Util (listJson)

import           Pos.Binary (biSize)
import           Pos.Chain.Genesis as Genesis (Config (..), configEpochSlots)
import           Pos.Chain.Script (Script)
import           Pos.Chain.Script.Examples (multisigRedeemer, multisigValidator)
import           Pos.Chain.Txp (Tx (..), TxAux (..), TxFee (..), TxIn (..),
                     TxInWitness (..), TxOut (..), TxOutAux (..),
                     TxSigData (..), Utxo)
import           Pos.Chain.Update (bvdTxFeePolicy)
import           Pos.Client.Txp.Addresses (MonadAddresses (..))
<<<<<<< HEAD
import           Pos.Core (Address, Coin, StakeholderId, TxFeePolicy (..), TxSizeLinear (..),
                           bvdTxFeePolicy, calculateTxSizeLinear, coinToInteger, integerToCoin,
                           isRedeemAddress, mkCoin, sumCoins, txSizeLinearMinValue,
                           unsafeIntegerToCoin, unsafeSubCoin)
import           Pos.Core.Configuration (HasConfiguration)
=======
import           Pos.Core (Address, Coin, SlotCount, StakeholderId,
                     TxFeePolicy (..), TxSizeLinear (..),
                     calculateTxSizeLinear, coinToInteger, integerToCoin,
                     isRedeemAddress, mkCoin, sumCoins, txSizeLinearMinValue,
                     unsafeIntegerToCoin, unsafeSubCoin)
import           Pos.Core.Attributes (mkAttributes)
>>>>>>> 6a133448
import           Pos.Core.NetworkMagic (NetworkMagic, makeNetworkMagic)
import           Pos.Crypto (ProtocolMagic, RedeemSecretKey, SafeSigner,
                     SignTag (SignRedeemTx, SignTx), deterministicKeyGen,
                     fakeSigner, hash, redeemSign, redeemToPublic, safeSign,
                     safeToPublic)
import           Pos.DB (MonadGState, gsAdoptedBVData)
import           Pos.Infra.Util.LogSafe (SecureLog, buildUnsecure)
import           Test.QuickCheck (Arbitrary (..), elements)

import           Data.Semigroup (Semigroup)

type TxInputs = NonEmpty TxIn
type TxOwnedInputs owner = NonEmpty (owner, TxIn)
type TxOutputs = NonEmpty TxOutAux
type TxWithSpendings = (TxAux, NonEmpty TxOut)

-- | List of addresses which are refered by at least one output of transaction
-- which is not yet confirmed i.e. detected in block.
newtype PendingAddresses = PendingAddresses (Set Address)
#if MIN_VERSION_base(4,9,0)
    deriving (Show, Semigroup, Monoid)
#else
    deriving (Show, Monoid)
#endif

instance Buildable TxWithSpendings where
    build (txAux, neTxOut) =
        bprint ("("%build%", "%listJson%")") txAux neTxOut

-- This datatype corresponds to raw transaction.
data TxRaw = TxRaw
    { trInputs         :: !(TxOwnedInputs TxOut)
    -- ^ Selected inputs from Utxo
    , trOutputs        :: !TxOutputs
    -- ^ Output addresses of tx (without remaining output)
    , trRemainingMoney :: !Coin
    -- ^ Remaining money
    } deriving (Show)

data TxError =
      NotEnoughMoney !Coin
      -- ^ Parameter: how much more money is needed
    | NotEnoughAllowedMoney !Coin
      -- ^ Parameter: how much more money is needed and which available input addresses
      -- are present in output addresses set
    | FailedToStabilize
      -- ^ Parameter: how many attempts were performed
    | OutputIsRedeem !Address
      -- ^ One of the tx outputs is a redemption address
    | RedemptionDepleted
      -- ^ Redemption address has already been used
    | SafeSignerNotFound !Address
      -- ^ The safe signer at the specified address was not found
    | SignedTxNotBase16Format
      -- ^ Externally-signed transaction is not in Base16-format.
    | SignedTxUnableToDecode !Text
      -- ^ Externally-signed transaction cannot be decoded.
    | SignedTxSignatureNotBase16Format
      -- ^ Signature of externally-signed transaction is not in Base16-format.
    | SignedTxInvalidSignature !Text
      -- ^ Signature of externally-signed transaction is invalid.
    | GeneralTxError !Text
      -- ^ Parameter: description of the problem
    deriving (Show, Generic)

isNotEnoughMoneyTxError :: TxError -> Bool
isNotEnoughMoneyTxError = \case
    NotEnoughMoney{}        -> True
    NotEnoughAllowedMoney{} -> True
    _                       -> False

instance Exception TxError

instance Buildable TxError where
    build (NotEnoughMoney coin) =
        bprint ("Transaction creation error: not enough money, need "%build%" more") coin
    build (NotEnoughAllowedMoney coin) =
        bprint ("Transaction creation error: not enough money on addresses which are not included \
                \in output addresses set, need "%build%" more") coin
    build FailedToStabilize =
        "Transaction creation error: failed to stabilize fee"
    build (OutputIsRedeem addr) =
        bprint ("Output address "%build%" is a redemption address") addr
    build RedemptionDepleted =
        bprint "Redemption address balance is 0"
    build (SafeSignerNotFound addr) =
        bprint ("Address "%build%" has no associated safe signer") addr
    build SignedTxNotBase16Format =
        "Externally-signed transaction is not in Base16-format."
    build (SignedTxUnableToDecode msg) =
        bprint ("Unable to decode externally-signed transaction: "%stext) msg
    build SignedTxSignatureNotBase16Format =
        "Signature of externally-signed transaction is not in Base16-format."
    build (SignedTxInvalidSignature msg) =
        bprint ("Signature of externally-signed transaction is invalid: "%stext) msg
    build (GeneralTxError msg) =
        bprint ("Transaction creation error: "%stext) msg

isCheckedTxError :: TxError -> Bool
isCheckedTxError = \case
    NotEnoughMoney{}        -> True
    NotEnoughAllowedMoney{} -> True
    FailedToStabilize{}     -> False
    OutputIsRedeem{}        -> True
    RedemptionDepleted{}    -> True
    SafeSignerNotFound{}    -> True
    SignedTxNotBase16Format{}          -> True
    SignedTxUnableToDecode{}           -> True
    SignedTxSignatureNotBase16Format{} -> True
    SignedTxInvalidSignature{}         -> True
    GeneralTxError{}        -> True

-----------------------------------------------------------------------------
-- Tx creation
-----------------------------------------------------------------------------

-- | Specifies the way Utxos are going to be grouped.
data InputSelectionPolicy
    = OptimizeForSecurity       -- ^ Spend everything from the address
    | OptimizeForHighThroughput -- ^ No grouping, prefer confirmed addresses
    deriving (Show, Eq, Enum, Bounded, Generic)

instance Buildable InputSelectionPolicy where
    build = \case
        OptimizeForSecurity       -> "securely"
        OptimizeForHighThroughput -> "high throughput"

instance Buildable (SecureLog InputSelectionPolicy) where
    build = buildUnsecure

instance Default InputSelectionPolicy where
    def = defaultInputSelectionPolicy

defaultInputSelectionPolicy :: InputSelectionPolicy
defaultInputSelectionPolicy = OptimizeForSecurity

instance Arbitrary InputSelectionPolicy where
    arbitrary = elements [minBound .. maxBound]

-- | Mode for creating transactions. We need to know fee policy.
type TxDistrMode m = MonadGState m

type TxCreateMode m
    = ( TxDistrMode m
      , MonadAddresses m
      )

-- | Generic function to create an unsigned transaction, given desired inputs and outputs
makeUnsignedAbstractTx
    :: TxOwnedInputs owner
    -> TxOutputs
    -> Tx
makeUnsignedAbstractTx txInputs outputs = tx
  where
    tx = UnsafeTx (map snd txInputs) txOutputs txAttributes
    txOutputs = map toaOut outputs
    txAttributes = mkAttributes ()

-- | Generic function to create a transaction, given desired inputs,
-- outputs and a way to construct witness from signature data
makeAbstractTx :: (owner -> TxSigData -> Either e TxInWitness)
               -> TxOwnedInputs owner
               -> TxOutputs
               -> Either e TxAux
makeAbstractTx mkWit txInputs outputs = do
    let tx = makeUnsignedAbstractTx txInputs outputs
        txSigData = TxSigData
            { txSigTxHash = hash tx
            }
    txWitness <- V.fromList . toList <$>
        for txInputs (\(addr, _) -> mkWit addr txSigData)
    pure $ TxAux tx txWitness

-- | Datatype which contains all data from DB which is necessary
-- to create transactions
data TxCreatorData = TxCreatorData
    { _tcdFeePolicy            :: !TxFeePolicy
    , _tcdInputSelectionPolicy :: !InputSelectionPolicy
    }

makeLenses ''TxCreatorData

-- | Transformer which holds data necessary for creating transactions
type TxCreator m = ReaderT TxCreatorData (ExceptT TxError m)

runTxCreator
    :: TxDistrMode m
    => InputSelectionPolicy
    -> TxCreator m a
    -> m (Either TxError a)
runTxCreator inputSelectionPolicy action = runExceptT $ do
    _tcdFeePolicy <- bvdTxFeePolicy <$> gsAdoptedBVData
    let _tcdInputSelectionPolicy = inputSelectionPolicy
    runReaderT action TxCreatorData{..}

-- | Like 'makePubKeyTx', but allows usage of different signers
makeMPubKeyTx
    :: ProtocolMagic
    -> (owner -> Either e SafeSigner)
    -> TxOwnedInputs owner
    -> TxOutputs
    -> Either e TxAux
makeMPubKeyTx pm getSs = makeAbstractTx mkWit
  where mkWit addr sigData =
          getSs addr <&> \ss ->
              PkWitness (safeToPublic ss) (safeSign pm SignTx ss sigData)

-- | More specific version of 'makeMPubKeyTx' for convenience
makeMPubKeyTxAddrs
    :: ProtocolMagic
    -> (Address -> Either e SafeSigner)
    -> TxOwnedInputs TxOut
    -> TxOutputs
    -> Either e TxAux
makeMPubKeyTxAddrs pm hdwSigners = makeMPubKeyTx pm getSigner
  where
    getSigner (TxOut addr _) = hdwSigners addr

-- | Makes a transaction which use P2PKH addresses as a source
makePubKeyTx
    :: ProtocolMagic
    -> SafeSigner
    -> TxInputs
    -> TxOutputs
    -> TxAux
makePubKeyTx pm ss txInputs txOutputs = either absurd identity $
    makeMPubKeyTx pm (\_ -> Right ss) (map ((), ) txInputs) txOutputs

makeMOfNTx
    :: ProtocolMagic
    -> Script
    -> [Maybe SafeSigner]
    -> TxInputs
    -> TxOutputs
    -> TxAux
makeMOfNTx pm validator sks txInputs txOutputs = either absurd identity $
    makeAbstractTx mkWit (map ((), ) txInputs) txOutputs
  where
    mkWit _ sigData =
        Right $ ScriptWitness validator (multisigRedeemer pm sigData sks)

makeRedemptionTx
    :: ProtocolMagic
    -> RedeemSecretKey
    -> TxInputs
    -> TxOutputs
    -> TxAux
makeRedemptionTx pm rsk txInputs txOutputs = either absurd identity $
    makeAbstractTx mkWit (map ((), ) txInputs) txOutputs
  where rpk = redeemToPublic rsk
        mkWit _ sigData =
            Right $ RedeemWitness rpk (redeemSign pm SignRedeemTx rsk sigData)

-- | Helper for summing values of `TxOutAux`s
sumTxOutCoins :: NonEmpty TxOutAux -> Integer
sumTxOutCoins = sumCoins . map (txOutValue . toaOut)

integerToFee :: MonadError TxError m => Integer -> m TxFee
integerToFee =
    either (throwError . invalidFee) (pure . TxFee) . integerToCoin
  where
    invalidFee reason = GeneralTxError ("Invalid fee: " <> reason)

fixedToFee :: (MonadError TxError m, HasResolution a) => Fixed a -> m TxFee
fixedToFee = integerToFee . ceiling

type FlatUtxo = [(TxIn, TxOutAux)]
type InputPickingWay = Utxo -> TxOutputs -> Coin -> Either TxError FlatUtxo

-- TODO [CSM-526] Scatter on submodules

-------------------------------------------------------------------------
-- Simple inputs picking
-------------------------------------------------------------------------

data InputPickerState = InputPickerState
    { _ipsMoneyLeft        :: !Coin
    , _ipsAvailableOutputs :: !FlatUtxo
    }

makeLenses ''InputPickerState

type InputPicker = StateT InputPickerState (Either TxError)

plainInputPicker :: PendingAddresses -> InputPickingWay
plainInputPicker (PendingAddresses pendingAddrs) utxo _outputs moneyToSpent =
    evalStateT (pickInputs []) (InputPickerState moneyToSpent sortedUnspent)
  where
    onlyConfirmedInputs :: Set.Set Address -> (TxIn, TxOutAux) -> Bool
    onlyConfirmedInputs addrs (_, (TxOutAux (TxOut addr _))) = not (addr `Set.member` addrs)
    --
    -- NOTE (adinapoli, kantp) Under certain circumstances, it's still possible for the `confirmed` set
    -- to be exhausted and for the utxo to be picked from the `unconfirmed`, effectively allowing for the
    -- old "slow" behaviour which could create linear chains of dependent transactions which can then be
    -- submitted to relays and possibly fail to be accepted if they arrive in an out-of-order fashion,
    -- effectively piling up in the mempool of the edgenode and in need to be resubmitted.
    -- However, this policy significantly reduce the likelyhood of such edge case to happen, as for exchanges
    -- the `confirmed` set would tend to be quite big anyway.
    -- We should revisit such policy and its implications during a proper rewrite.
    --
    -- NOTE (adinapoli, kantp) There is another subtle corner case which involves such partitioning; it's now
    -- in theory (by absurd reasoning) for the `confirmed` set to contain only dust, which would yes involve a
    -- "high throughput" Tx but also a quite large one, bringing it closely to the "Toil too large" error
    -- (The same malady the @OptimiseForSecurity@ policy was affected by).
    sortedUnspent = confirmed ++ unconfirmed

    (confirmed, unconfirmed) =
      -- Give precedence to "confirmed" addresses.
      partition (onlyConfirmedInputs pendingAddrs)
                (sortOn (Down . txOutValue . toaOut . snd) (M.toList utxo))

    pickInputs :: FlatUtxo -> InputPicker FlatUtxo
    pickInputs inps = do
        moneyLeft <- use ipsMoneyLeft
        if moneyLeft == mkCoin 0
            then return inps
            else do
            mNextOut <- fmap fst . uncons <$> use ipsAvailableOutputs
            case mNextOut of
                Nothing -> throwError $ NotEnoughMoney moneyLeft
                Just inp@(_, (TxOutAux (TxOut {..}))) -> do
                    ipsMoneyLeft .= unsafeSubCoin moneyLeft (min txOutValue moneyLeft)
                    ipsAvailableOutputs %= tail
                    pickInputs (inp : inps)

-------------------------------------------------------------------------
-- Grouped inputs picking
-------------------------------------------------------------------------

-- | Group of unspent transaction outputs which belongs
-- to one address
data UtxoGroup = UtxoGroup
    { ugAddr       :: !Address
    , ugTotalMoney :: !Coin
    , ugUtxo       :: !(NonEmpty (TxIn, TxOutAux))
    } deriving (Show)

-- | Group unspent outputs by addresses
groupUtxo :: Utxo -> [UtxoGroup]
groupUtxo utxo =
    map mkUtxoGroup preUtxoGroups
  where
    futxo = M.toList utxo
    preUtxoGroups = NE.groupAllWith (txOutAddress . toaOut . snd) futxo
    mkUtxoGroup ugUtxo@(sample :| _) =
        let ugAddr = txOutAddress . toaOut . snd $ sample
            ugTotalMoney = unsafeIntegerToCoin . sumTxOutCoins $
                map snd ugUtxo
        in UtxoGroup {..}

data GroupedInputPickerState = GroupedInputPickerState
    { _gipsMoneyLeft             :: !Coin
    , _gipsAvailableOutputGroups :: ![UtxoGroup]
    }

makeLenses ''GroupedInputPickerState

type GroupedInputPicker = StateT GroupedInputPickerState (Either TxError)

groupedInputPicker :: InputPickingWay
groupedInputPicker utxo outputs moneyToSpent =
    evalStateT (pickInputs []) (GroupedInputPickerState moneyToSpent sortedGroups)
  where
    gUtxo = groupUtxo utxo
    outputAddrsSet = foldl' (flip HS.insert) mempty $
        map (txOutAddress . toaOut) outputs
    isOutputAddr = flip HS.member outputAddrsSet
    sortedGroups = sortOn (Down . ugTotalMoney) $
        filter (not . isOutputAddr . ugAddr) gUtxo
    disallowedInputGroups = filter (isOutputAddr . ugAddr) gUtxo
    disallowedMoney = sumCoins $ map ugTotalMoney disallowedInputGroups

    pickInputs :: FlatUtxo -> GroupedInputPicker FlatUtxo
    pickInputs inps = do
        moneyLeft <- use gipsMoneyLeft
        if moneyLeft == mkCoin 0
            then return inps
            else do
                mNextOutGroup <- fmap fst . uncons <$> use gipsAvailableOutputGroups
                case mNextOutGroup of
                    Nothing -> if disallowedMoney >= coinToInteger moneyLeft
                        then throwError $ NotEnoughAllowedMoney moneyLeft
                        else throwError $ NotEnoughMoney moneyLeft
                    Just UtxoGroup {..} -> do
                        gipsMoneyLeft .= unsafeSubCoin moneyLeft (min ugTotalMoney moneyLeft)
                        gipsAvailableOutputGroups %= tail
                        pickInputs (toList ugUtxo ++ inps)

-------------------------------------------------------------------------
-- Further logic
-------------------------------------------------------------------------

-- | Given filtered Utxo, desired outputs and fee size,
-- prepare correct inputs and outputs for transaction
-- (and tell how much to send to remaining address)
prepareTxRawWithPicker
    :: Monad m
    => InputPickingWay
    -> Utxo
    -> TxOutputs
    -> TxFee
    -> TxCreator m TxRaw
prepareTxRawWithPicker inputPicker utxo outputs (TxFee fee) = do
    mapM_ (checkIsNotRedeemAddr . txOutAddress . toaOut) outputs

    totalMoney <- sumTxOuts outputs
    when (totalMoney == mkCoin 0) $
        throwError $ GeneralTxError "Attempted to send 0 money"

    moneyToSpent <- case integerToCoin (sumCoins [totalMoney, fee]) of
        -- we don't care about exact number if user desires all money in the world
        Left _  -> throwError $ NotEnoughMoney maxBound
        Right c -> pure c

    futxo <- either throwError pure $ inputPicker utxo outputs moneyToSpent
    case nonEmpty futxo of
        Nothing       -> throwError $ GeneralTxError "Failed to prepare inputs!"
        Just inputsNE -> do
            totalTxAmount <- sumTxOuts $ map snd inputsNE
            let trInputs = map formTxInputs inputsNE
                trRemainingMoney = totalTxAmount `unsafeSubCoin` moneyToSpent
            let trOutputs = outputs
            pure TxRaw {..}
  where
    sumTxOuts = either (throwError . GeneralTxError) pure .
        integerToCoin . sumTxOutCoins
    formTxInputs (inp, TxOutAux txOut) = (txOut, inp)
    checkIsNotRedeemAddr outAddr =
        when (isRedeemAddress outAddr) $
            throwError $ OutputIsRedeem outAddr

prepareTxRaw
    :: Monad m
    => PendingAddresses
    -> Utxo
    -> TxOutputs
    -> TxFee
    -> TxCreator m TxRaw
prepareTxRaw pendingTx utxo outputs fee = do
    inputSelectionPolicy <- view tcdInputSelectionPolicy
    let inputPicker =
          case inputSelectionPolicy of
            OptimizeForHighThroughput -> plainInputPicker pendingTx
            OptimizeForSecurity       -> groupedInputPicker
    prepareTxRawWithPicker inputPicker utxo outputs fee

-- Returns set of tx outputs including change output (if it's necessary)
mkOutputsWithRem
    :: TxCreateMode m
    => NetworkMagic
<<<<<<< HEAD
    -> AddrData m
    -> TxRaw
    -> TxCreator m TxOutputs
mkOutputsWithRem nm addrData TxRaw {..}
    | trRemainingMoney == mkCoin 0 = pure trOutputs
    | otherwise = do
        changeAddr <- lift . lift $ getNewAddress nm addrData
=======
    -> SlotCount
    -> AddrData m
    -> TxRaw
    -> TxCreator m TxOutputs
mkOutputsWithRem nm epochSlots addrData TxRaw {..}
    | trRemainingMoney == mkCoin 0 = pure trOutputs
    | otherwise = do
        changeAddr <- lift . lift $ getNewAddress nm epochSlots addrData
>>>>>>> 6a133448
        let txOut = TxOut changeAddr trRemainingMoney
        pure $ TxOutAux txOut :| toList trOutputs

mkOutputsWithRemForUnsignedTx
    :: TxRaw
    -> Address
    -> TxOutputs
mkOutputsWithRemForUnsignedTx TxRaw {..} changeAddress
    | trRemainingMoney == mkCoin 0 = trOutputs
    | otherwise =
        -- Change is here, so we have to use provided 'changeAddress' for it.
        -- It is assumed that 'changeAddress' was created (as usual HD-address)
        -- by external wallet and stored in the corresponding wallet.
        let txOutForChange = TxOut changeAddress trRemainingMoney
        in TxOutAux txOutForChange :| toList trOutputs

prepareInpsOuts
    :: TxCreateMode m
    => Genesis.Config
    -> PendingAddresses
    -> Utxo
    -> TxOutputs
    -> AddrData m
    -> TxCreator m (TxOwnedInputs TxOut, TxOutputs)
<<<<<<< HEAD
prepareInpsOuts pm pendingTx utxo outputs addrData = do
    txRaw@TxRaw {..} <- prepareTxWithFee pm pendingTx utxo outputs
    outputsWithRem <- mkOutputsWithRem (makeNetworkMagic pm) addrData txRaw
=======
prepareInpsOuts genesisConfig pendingTx utxo outputs addrData = do
    txRaw@TxRaw {..} <- prepareTxWithFee genesisConfig pendingTx utxo outputs
    let nm = makeNetworkMagic $ configProtocolMagic genesisConfig
    outputsWithRem <-
        mkOutputsWithRem nm (configEpochSlots genesisConfig) addrData txRaw
    pure (trInputs, outputsWithRem)

prepareInpsOutsForUnsignedTx
    :: TxCreateMode m
    => Genesis.Config
    -> PendingAddresses
    -> Utxo
    -> TxOutputs
    -> Address
    -> TxCreator m (TxOwnedInputs TxOut, TxOutputs)
prepareInpsOutsForUnsignedTx genesisConfig pendingTx utxo outputs changeAddress = do
    txRaw@TxRaw {..} <- prepareTxWithFee genesisConfig pendingTx utxo outputs
    let outputsWithRem = mkOutputsWithRemForUnsignedTx txRaw changeAddress
>>>>>>> 6a133448
    pure (trInputs, outputsWithRem)

createGenericTx
    :: TxCreateMode m
    => Genesis.Config
    -> PendingAddresses
    -> (TxOwnedInputs TxOut -> TxOutputs -> Either TxError TxAux)
    -> InputSelectionPolicy
    -> Utxo
    -> TxOutputs
    -> AddrData m
    -> m (Either TxError TxWithSpendings)
createGenericTx genesisConfig pendingTx creator inputSelectionPolicy utxo outputs addrData
    = runTxCreator inputSelectionPolicy $ do
        (inps, outs) <- prepareInpsOuts genesisConfig pendingTx utxo outputs addrData
        txAux <- either throwError return $ creator inps outs
        pure (txAux, map fst inps)

createGenericTxSingle
    :: TxCreateMode m
    => Genesis.Config
    -> PendingAddresses
    -> (TxInputs -> TxOutputs -> Either TxError TxAux)
    -> InputSelectionPolicy
    -> Utxo
    -> TxOutputs
    -> AddrData m
    -> m (Either TxError TxWithSpendings)
createGenericTxSingle genesisConfig pendingTx creator =
    createGenericTx genesisConfig pendingTx (creator . map snd)

-- | Make a multi-transaction using given secret key and info for outputs.
-- Currently used for HD wallets only, thus `HDAddressPayload` is required
createMTx
    :: TxCreateMode m
    => Genesis.Config
    -> PendingAddresses
    -> InputSelectionPolicy
    -> Utxo
    -> (Address -> Maybe SafeSigner)
    -> TxOutputs
    -> AddrData m
    -> m (Either TxError TxWithSpendings)
createMTx genesisConfig pendingTx groupInputs utxo hdwSigners outputs addrData =
    createGenericTx
        genesisConfig
        pendingTx
        (makeMPubKeyTxAddrs (configProtocolMagic genesisConfig) getSigner)
        groupInputs
        utxo
        outputs
        addrData
  where
    getSigner address =
        note (SafeSignerNotFound address) $
        hdwSigners address

-- | Make a multi-transaction using given secret key and info for
-- outputs.
createTx
    :: TxCreateMode m
    => Genesis.Config
    -> PendingAddresses
    -> Utxo
    -> SafeSigner
    -> TxOutputs
    -> AddrData m
    -> m (Either TxError TxWithSpendings)
createTx genesisConfig pendingTx utxo ss outputs addrData = createGenericTxSingle
    genesisConfig
    pendingTx
    (\i o -> Right $ makePubKeyTx (configProtocolMagic genesisConfig) ss i o)
    OptimizeForHighThroughput
    utxo
    outputs
    addrData

-- | Create unsigned Tx, it will be signed by external wallet.
createUnsignedTx
    :: TxCreateMode m
    => Genesis.Config
    -> PendingAddresses
    -> InputSelectionPolicy
    -> Utxo
    -> TxOutputs
    -> Address
    -> m (Either TxError (Tx,NonEmpty TxOut))
createUnsignedTx genesisConfig pendingTx selectionPolicy utxo outputs changeAddress =
    runTxCreator selectionPolicy $ do
        (inps, outs) <- prepareInpsOutsForUnsignedTx genesisConfig
                                                     pendingTx
                                                     utxo
                                                     outputs
                                                     changeAddress
        let tx = makeUnsignedAbstractTx inps outs
        pure (tx, map fst inps)

-- | Make a transaction, using M-of-N script as a source
createMOfNTx
    :: TxCreateMode m
    => Genesis.Config
    -> PendingAddresses
    -> Utxo
    -> [(StakeholderId, Maybe SafeSigner)]
    -> TxOutputs
    -> AddrData m
    -> m (Either TxError TxWithSpendings)
createMOfNTx genesisConfig pendingTx utxo keys outputs addrData =
    createGenericTxSingle genesisConfig
                          pendingTx
                          (\i o -> Right $ makeMOfNTx pm validator sks i o)
    OptimizeForSecurity utxo outputs addrData
  where
    pm = configProtocolMagic genesisConfig
    ids = map fst keys
    sks = map snd keys
    m = length $ filter isJust sks
    validator = multisigValidator pm m ids

-- | Make a transaction for retrieving money from redemption address
createRedemptionTx
    :: TxCreateMode m
    => ProtocolMagic
    -> Utxo
    -> RedeemSecretKey
    -> TxOutputs
    -> m (Either TxError TxAux)
createRedemptionTx pm utxo rsk outputs =
    runTxCreator whetherGroupedInputs $ do
        TxRaw {..} <- prepareTxRaw mempty utxo outputs (TxFee $ mkCoin 0)
        let bareInputs = snd <$> trInputs
        pure $ makeRedemptionTx pm rsk bareInputs trOutputs
  where
    -- always spend redeem address fully
    whetherGroupedInputs = OptimizeForSecurity

-----------------------------------------------------------------------------
-- Fees logic
-----------------------------------------------------------------------------

-- | Helper function to reduce code duplication
withLinearFeePolicy
    :: Monad m
    => (TxSizeLinear -> TxCreator m a)
    -> TxCreator m a
withLinearFeePolicy action = view tcdFeePolicy >>= \case
    TxFeePolicyUnknown w _ -> throwError $ GeneralTxError $
        sformat ("Unknown fee policy, tag: "%build) w
    TxFeePolicyTxSizeLinear linearPolicy ->
        action linearPolicy

-- | Prepare transaction considering fees
prepareTxWithFee
    :: MonadAddresses m
    => Genesis.Config
    -> PendingAddresses
    -> Utxo
    -> TxOutputs
    -> TxCreator m TxRaw
prepareTxWithFee genesisConfig pendingTx utxo outputs =
    withLinearFeePolicy $ \linearPolicy ->
        stabilizeTxFee genesisConfig pendingTx linearPolicy utxo outputs

-- | Compute, how much fees we should pay to send money to given
-- outputs
computeTxFee
    :: MonadAddresses m
    => Genesis.Config
    -> PendingAddresses
    -> Utxo
    -> TxOutputs
    -> TxCreator m TxFee
computeTxFee genesisConfig pendingTx utxo outputs = do
    TxRaw {..} <- prepareTxWithFee genesisConfig pendingTx utxo outputs
    let outAmount = sumTxOutCoins trOutputs
        inAmount = sumCoins $ map (txOutValue . fst) trInputs
        remaining = coinToInteger trRemainingMoney
    integerToFee $ inAmount - outAmount - remaining

-- | Search such spendings that transaction's fee would be stable.
--
-- Stabilisation is simple iterative algorithm which performs
-- @ fee <- minFee( tx(fee) ) @ per iteration step.
-- It does *not* guarantee to find minimal possible fee, but is expected
-- to converge in O(|utxo|) steps, where @ utxo @ a set of addresses
-- encountered in utxo.
--
-- Alogrithm consists of two stages:
--
-- 1. Iterate until @ fee_{i+1} <= fee_i @.
-- It can last for no more than @ ~2 * |utxo| @ iterations. Really, let's
-- consider following cases:
--
--     * Number of used input addresses increased at i-th iteration, i.e.
--       @ |inputs(tx(fee_i))| > |inputs(tx(fee_{i-1}))| @,
--       which can happen no more than |utxo| times.
--
--     * Number of tx input addresses stayed the same, i.e.
--       @ |inputs(tx(fee_i))| = |inputs(tx(fee_{i-1}))| @.
--
--       If @ fee_i <= fee_{i-1} @ then stage 1 has already finished. Otherwise,
--       since inputs and outputs are picked deterministically, inputs and
--       outputs for @ tx(fee_i) @ and @ tx(fee_{i-1}) @ are the same and they
--       differ only in remainder amount. Since we assume @ fee_i > fee_{i-1} @,
--       then @ rem(tx(fee_i)) < rem(tx(fee_{i-1})) @ by evaluation method.
--       It leads to @ size(tx(fee_i)) <= size(tx(fee_{i-1})) @ and thus
--       @ minFee(tx(fee_i)) <= minFee(tx(fee_{i-1})) @,
--       i.e. @ fee_{i+1} <= fee_{i} @.
--
--     * Number if input addresses decreased.
--       It may occur when fee increases more than on current remainder.
--       In this case fee on next iteration would indeed decrease, because
--       size of single input is much greater than any fluctuations of
--       remainder size (in bytes).
--
-- In total, case (1) occurs no more than |utxo| times, case (2) is always
-- followed by case (1), and case (3) terminates current stage immediatelly,
-- thus stage 1 takes no more than, approximatelly, @ 2 * |utxo| @ iterations.
--
-- 2. Once we find such @ i @ for which @ fee_{i+1} <= fee_i @, we can return
-- @ tx(fee_i) @ as answer, but it may contain overestimated fee (which is still
-- valid).
-- To possibly find better solutions we iterate for several times more.
stabilizeTxFee
    :: forall m
     . MonadAddresses m
    => Genesis.Config
    -> PendingAddresses
    -> TxSizeLinear
    -> Utxo
    -> TxOutputs
    -> TxCreator m TxRaw
stabilizeTxFee genesisConfig pendingTx linearPolicy utxo outputs = do
    minFee <- fixedToFee (txSizeLinearMinValue linearPolicy)
    mtx <- stabilizeTxFeeDo (False, firstStageAttempts) minFee
    case mtx of
        Nothing -> throwError FailedToStabilize
        Just tx -> pure $ tx & \(S.Min (S.Arg _ txRaw)) -> txRaw
  where
    firstStageAttempts = 2 * length utxo + 5
    secondStageAttempts = 10

    stabilizeTxFeeDo :: (Bool, Int)
                     -> TxFee
                     -> TxCreator m $ Maybe (S.ArgMin TxFee TxRaw)
    stabilizeTxFeeDo (_, 0) _ = pure Nothing
    stabilizeTxFeeDo (isSecondStage, attempt) expectedFee = do
        txRaw <- prepareTxRaw pendingTx utxo outputs expectedFee
<<<<<<< HEAD
        fakeChangeAddr <- lift . lift $ getFakeChangeAddress (makeNetworkMagic pm)
        txMinFee <- txToLinearFee linearPolicy $
                    createFakeTxFromRawTx pm fakeChangeAddr txRaw

=======
        let pm = configProtocolMagic genesisConfig
            nm = makeNetworkMagic pm
        fakeChangeAddr <- lift . lift $ getFakeChangeAddress nm $ configEpochSlots
            genesisConfig
        txMinFee <- txToLinearFee linearPolicy $ createFakeTxFromRawTx
            pm
            fakeChangeAddr
            txRaw
>>>>>>> 6a133448
        let txRawWithFee = S.Min $ S.Arg expectedFee txRaw
        let iterateDo step = stabilizeTxFeeDo step txMinFee
        case expectedFee `compare` txMinFee of
            LT -> iterateDo (isSecondStage, attempt - 1)
            EQ -> pure (Just txRawWithFee)
            GT -> do
                let nextStep = (True, if isSecondStage then attempt - 1 else secondStageAttempts)
                futureRes <- iterateDo nextStep
                return $! Just txRawWithFee S.<> futureRes

-- | Calcucate linear fee from transaction's size
txToLinearFee
    :: MonadError TxError m
    => TxSizeLinear -> TxAux -> m TxFee
txToLinearFee linearPolicy =
    fixedToFee .
    calculateTxSizeLinear linearPolicy .
    biSize @TxAux

-- | Function is used to calculate intermediate fee amounts
-- when forming a transaction
createFakeTxFromRawTx :: ProtocolMagic -> Address -> TxRaw -> TxAux
createFakeTxFromRawTx pm fakeAddr TxRaw{..} =
    let fakeOutMB
            | trRemainingMoney == mkCoin 0 = Nothing
            | otherwise =
                Just $
                TxOutAux (TxOut fakeAddr trRemainingMoney)
        txOutsWithRem = maybe trOutputs (\remTx -> remTx :| toList trOutputs) fakeOutMB

        -- We create fake signers instead of safe signers,
        -- because safe signer requires passphrase
        -- but we don't want to reveal our passphrase to compute fee.
        -- Fee depends on size of tx in bytes, sign of a tx has the fixed size
        -- so we can use arbitrary signer.
        (_, fakeSK) = deterministicKeyGen "patakbardaqskovoroda228pva1488kk"
    in either absurd identity $ makeMPubKeyTxAddrs
           pm
           (\_ -> Right $ fakeSigner fakeSK)
           trInputs
           txOutsWithRem<|MERGE_RESOLUTION|>--- conflicted
+++ resolved
@@ -73,20 +73,12 @@
                      TxSigData (..), Utxo)
 import           Pos.Chain.Update (bvdTxFeePolicy)
 import           Pos.Client.Txp.Addresses (MonadAddresses (..))
-<<<<<<< HEAD
-import           Pos.Core (Address, Coin, StakeholderId, TxFeePolicy (..), TxSizeLinear (..),
-                           bvdTxFeePolicy, calculateTxSizeLinear, coinToInteger, integerToCoin,
-                           isRedeemAddress, mkCoin, sumCoins, txSizeLinearMinValue,
-                           unsafeIntegerToCoin, unsafeSubCoin)
-import           Pos.Core.Configuration (HasConfiguration)
-=======
 import           Pos.Core (Address, Coin, SlotCount, StakeholderId,
                      TxFeePolicy (..), TxSizeLinear (..),
                      calculateTxSizeLinear, coinToInteger, integerToCoin,
                      isRedeemAddress, mkCoin, sumCoins, txSizeLinearMinValue,
                      unsafeIntegerToCoin, unsafeSubCoin)
 import           Pos.Core.Attributes (mkAttributes)
->>>>>>> 6a133448
 import           Pos.Core.NetworkMagic (NetworkMagic, makeNetworkMagic)
 import           Pos.Crypto (ProtocolMagic, RedeemSecretKey, SafeSigner,
                      SignTag (SignRedeemTx, SignTx), deterministicKeyGen,
@@ -537,15 +529,6 @@
 mkOutputsWithRem
     :: TxCreateMode m
     => NetworkMagic
-<<<<<<< HEAD
-    -> AddrData m
-    -> TxRaw
-    -> TxCreator m TxOutputs
-mkOutputsWithRem nm addrData TxRaw {..}
-    | trRemainingMoney == mkCoin 0 = pure trOutputs
-    | otherwise = do
-        changeAddr <- lift . lift $ getNewAddress nm addrData
-=======
     -> SlotCount
     -> AddrData m
     -> TxRaw
@@ -554,7 +537,6 @@
     | trRemainingMoney == mkCoin 0 = pure trOutputs
     | otherwise = do
         changeAddr <- lift . lift $ getNewAddress nm epochSlots addrData
->>>>>>> 6a133448
         let txOut = TxOut changeAddr trRemainingMoney
         pure $ TxOutAux txOut :| toList trOutputs
 
@@ -579,11 +561,6 @@
     -> TxOutputs
     -> AddrData m
     -> TxCreator m (TxOwnedInputs TxOut, TxOutputs)
-<<<<<<< HEAD
-prepareInpsOuts pm pendingTx utxo outputs addrData = do
-    txRaw@TxRaw {..} <- prepareTxWithFee pm pendingTx utxo outputs
-    outputsWithRem <- mkOutputsWithRem (makeNetworkMagic pm) addrData txRaw
-=======
 prepareInpsOuts genesisConfig pendingTx utxo outputs addrData = do
     txRaw@TxRaw {..} <- prepareTxWithFee genesisConfig pendingTx utxo outputs
     let nm = makeNetworkMagic $ configProtocolMagic genesisConfig
@@ -602,7 +579,6 @@
 prepareInpsOutsForUnsignedTx genesisConfig pendingTx utxo outputs changeAddress = do
     txRaw@TxRaw {..} <- prepareTxWithFee genesisConfig pendingTx utxo outputs
     let outputsWithRem = mkOutputsWithRemForUnsignedTx txRaw changeAddress
->>>>>>> 6a133448
     pure (trInputs, outputsWithRem)
 
 createGenericTx
@@ -851,12 +827,6 @@
     stabilizeTxFeeDo (_, 0) _ = pure Nothing
     stabilizeTxFeeDo (isSecondStage, attempt) expectedFee = do
         txRaw <- prepareTxRaw pendingTx utxo outputs expectedFee
-<<<<<<< HEAD
-        fakeChangeAddr <- lift . lift $ getFakeChangeAddress (makeNetworkMagic pm)
-        txMinFee <- txToLinearFee linearPolicy $
-                    createFakeTxFromRawTx pm fakeChangeAddr txRaw
-
-=======
         let pm = configProtocolMagic genesisConfig
             nm = makeNetworkMagic pm
         fakeChangeAddr <- lift . lift $ getFakeChangeAddress nm $ configEpochSlots
@@ -865,7 +835,6 @@
             pm
             fakeChangeAddr
             txRaw
->>>>>>> 6a133448
         let txRawWithFee = S.Min $ S.Arg expectedFee txRaw
         let iterateDo step = stabilizeTxFeeDo step txMinFee
         case expectedFee `compare` txMinFee of

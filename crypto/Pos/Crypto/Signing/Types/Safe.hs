{-# LANGUAGE CPP #-}
-- | Module for safe (zero-memory) signing

module Pos.Crypto.Signing.Types.Safe
       ( EncryptedSecretKey (..)
       , PassPhrase (..)
       , SafeSigner (..)
       , passphraseLength
       , emptyPassphrase
       , mkEncSecretWithSaltUnsafe
       , mkEncSecretUnsafe
       , encToSecret
       , encToPublic
       , noPassEncrypt
       , checkPassMatches
       ) where

import qualified Cardano.Crypto.Wallet as CC
import           Crypto.Random (MonadRandom)
import           Data.ByteArray (ByteArray, ByteArrayAccess, ScrubbedBytes)
import qualified Data.ByteArray as ByteArray
import qualified Data.ByteString as BS
import           Data.Default (Default (..))
import           Data.Semigroup (Semigroup)
import           Data.Text.Buildable (build)
import qualified Data.Text.Buildable as B
import           Formatting (int, sformat, (%))
import qualified Prelude
import           Universum

import           Pos.Binary.Class (Bi (..), encodeListLen, enforceSize,
                     toCborError)
import qualified Pos.Crypto.Scrypt as S
<<<<<<< HEAD
import           Pos.Crypto.Signing.Types.Signing (PublicKey (..), SecretKey (..), decodeXPrv,
                                                   encodeXPrv, toPublic)
import           Pos.Util.Log.LogSafe (SecureLog)
=======
import           Pos.Crypto.Signing.Types.Signing (PublicKey (..),
                     SecretKey (..), decodeXPrv, encodeXPrv, toPublic)
>>>>>>> 961874f7

-- | Encrypted HD secret key.
data EncryptedSecretKey = EncryptedSecretKey
    { eskPayload :: !CC.XPrv          -- ^ Secret key itself, encrypted with passphrase.
    , eskHash    :: !S.EncryptedPass  -- ^ Hash of passphrase used for key creation.
    }

-- We don't have the @Eq CC.XPrv@ instance here because
-- it is a security issue to compare secret keys. But it
-- can be derived in tests where it doesn't matter.
deriving instance Eq CC.XPrv => Eq EncryptedSecretKey

instance Show EncryptedSecretKey where
    show _ = "<encrypted key>"

instance B.Buildable EncryptedSecretKey where
    build _ = "<encrypted key>"

instance Bi EncryptedSecretKey where
    encode (EncryptedSecretKey sk pph) = encodeListLen 2
                                      <> encodeXPrv sk
                                      <> encode pph
    decode = EncryptedSecretKey
         <$  enforceSize "EncryptedSecretKey" 2
         <*> decodeXPrv
         <*> decode

newtype PassPhrase = PassPhrase ScrubbedBytes
#if MIN_VERSION_base(4,9,0)
    deriving (Eq, Ord, Semigroup, Monoid, NFData, ByteArray, ByteArrayAccess)
#else
    deriving (Eq, Ord, Monoid, NFData, ByteArray, ByteArrayAccess)
#endif

passphraseLength :: Int
passphraseLength = 32

-- | Empty passphrase used in development.
emptyPassphrase :: PassPhrase
emptyPassphrase = PassPhrase mempty

instance Show PassPhrase where
    show _ = "<passphrase>"

instance Buildable PassPhrase where
    build _ = "<passphrase>"

instance Buildable (SecureLog PassPhrase) where
    build _ = "<passphrase>"

instance Default PassPhrase where
    def = emptyPassphrase

instance Bi PassPhrase where
    encode pp = encode (ByteArray.convert pp :: ByteString)
    decode = do
        bs <- decode @ByteString
        let bl = BS.length bs
        -- Currently passphrase may be either 32-byte long or empty (for
        -- unencrypted keys).
        toCborError $ if bl == 0 || bl == passphraseLength
            then Right $ ByteArray.convert bs
            else Left $ sformat
                 ("put@PassPhrase: expected length 0 or "%int%", not "%int)
                 passphraseLength bl

{-instance Monoid PassPhrase where
    mempty = PassPhrase mempty
    mappend (PassPhrase p1) (PassPhrase p2) = PassPhrase (p1 `mappend` p2)-}

-- | SafeSigner datatype to encapsulate sensitive data
data SafeSigner = SafeSigner EncryptedSecretKey PassPhrase
                | FakeSigner SecretKey
                deriving Show

-- | Parameters used to evaluate hash of passphrase.
passScryptParam :: S.ScryptParams
passScryptParam =
    fromMaybe (error "Bad passphrase scrypt parameters") $
    S.mkScryptParams def
        { S.spHashLen = 32  -- maximal passphrase length
        }

-- | Wrap raw secret key, attaching hash to it.
-- Hash is evaluated using given salt.
-- This function assumes that passphrase matches with secret key.
mkEncSecretWithSaltUnsafe
    :: S.Salt -> PassPhrase -> CC.XPrv -> EncryptedSecretKey
mkEncSecretWithSaltUnsafe salt pp payload =
    EncryptedSecretKey payload $ S.encryptPassWithSalt passScryptParam salt pp

-- | Wrap raw secret key, attachind hash to it.
-- Hash is evaluated using generated salt.
-- This function assumes that passphrase matches with secret key.
mkEncSecretUnsafe
    :: (MonadRandom m)
    => PassPhrase -> CC.XPrv -> m EncryptedSecretKey
mkEncSecretUnsafe pp payload =
    EncryptedSecretKey payload <$> S.encryptPass passScryptParam pp

-- | Generate a secret key from encrypted secret key.
encToSecret :: EncryptedSecretKey -> SecretKey
encToSecret (EncryptedSecretKey sk _) = SecretKey sk

-- | Generate a public key using an encrypted secret key and passphrase
encToPublic :: EncryptedSecretKey -> PublicKey
encToPublic = toPublic . encToSecret

-- | Re-wrap unencrypted secret key as an encrypted one.
-- NB: for testing purposes only
noPassEncrypt
    :: SecretKey -> EncryptedSecretKey
noPassEncrypt (SecretKey k) =
    mkEncSecretWithSaltUnsafe S.emptySalt emptyPassphrase k

-- Here with types to avoid module import cycles:
checkPassMatches
    :: (Alternative f)
    => PassPhrase -> EncryptedSecretKey -> f ()
checkPassMatches pp (EncryptedSecretKey _ pph) =
    guard (S.verifyPass passScryptParam pp pph)<|MERGE_RESOLUTION|>--- conflicted
+++ resolved
@@ -31,14 +31,9 @@
 import           Pos.Binary.Class (Bi (..), encodeListLen, enforceSize,
                      toCborError)
 import qualified Pos.Crypto.Scrypt as S
-<<<<<<< HEAD
-import           Pos.Crypto.Signing.Types.Signing (PublicKey (..), SecretKey (..), decodeXPrv,
-                                                   encodeXPrv, toPublic)
-import           Pos.Util.Log.LogSafe (SecureLog)
-=======
 import           Pos.Crypto.Signing.Types.Signing (PublicKey (..),
                      SecretKey (..), decodeXPrv, encodeXPrv, toPublic)
->>>>>>> 961874f7
+import           Pos.Util.Log.LogSafe (SecureLog)
 
 -- | Encrypted HD secret key.
 data EncryptedSecretKey = EncryptedSecretKey

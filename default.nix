########################################################################
# default.nix -- The top-level nix build file for cardano-sl.
#
# This file defines an attribute set of cardano-sl packages.
#
# It contains:
#
#   - pkgs -- the nixpkgs set that the build is based on.
#   - haskellPackages.* -- the package set based on stackage
#   - haskellPackages.ghc -- the compiler
#   - cardanoPackages -- just cardano packages
#
#   - tests -- integration tests and linters suitable for running in a
#              sandboxed build environment
#
#   - acceptanceTests -- tests which need network access to connect to
#                        the actual relay nodes.
#
#   - dockerImages -- for exchanges and developers who like docker
#                     Build these and `docker load -i` the resulting
#                     file.
#      - mainnet
#      - staging
#      - testnet
#
#   - connectScripts -- builds a script which starts a wallet. Run the
#                       resulting script.
#      - mainnet.wallet   -- connect a wallet to mainnet
#      - mainnet.explorer -- explorer node connected to testnet
#      - staging.*      -- connect scripts for staging
#      - testnet.*      -- connect scripts for testnet
#
# Other files:
#   - shell.nix   - dev environment, used by nix-shell / nix run.
#   - release.nix - the Hydra jobset.
#   - lib.nix     - the localLib common functions.
#   - nix/*       - other nix code modules used by this file.
#
# See also:
#   - docs/how-to/build-cardano-sl-and-daedalus-from-source-code.md
#   - docs/nix.md
#
########################################################################

let
  localLib = import ./lib.nix;
in
{ system ? builtins.currentSystem
, config ? {}  # The nixpkgs configuration file

# Use a pinned version nixpkgs.
, pkgs ? localLib.importPkgs { inherit system config; }

# SHA1 hash which will be embedded in binaries
, gitrev ? localLib.commitIdFromGitRepo ./.git

# This is set by CI
, buildId ? null

# Disable running of tests for all cardano-sl packages.
, forceDontCheck ? false

# Enable profiling for all haskell packages.
# Profiling slows down performance by 50% so we don't enable it by default.
, enableProfiling ? false

# Keeps the debug information for all haskell packages.
, enableDebugging ? false

# Build (but don't run) benchmarks for all cardano-sl packages.
, enableBenchmarks ? true

# Overrides all nix derivations to add build timing information in
# their build output.
, enablePhaseMetrics ? true

# Disables optimization in the build for all cardano-sl packages.
, fasterBuild ? false

# Whether local options in ./custom-wallet-config.nix should apply to
# the wallet connect script build.
, allowCustomConfig ? true

# Makes the demo wallet/cluster/connect scripts use "stack exec"
# instead of running the nix-built executables.
, useStackBinaries ? false
}:

with pkgs.lib;

let
<<<<<<< HEAD
  addGitRev = subject:
    subject.overrideAttrs (
      drv: {
        GITREV = gitrev;
        librarySystemDepends = (drv.librarySystemDepends or []) ++ [ pkgs.git ];
        executableSystemDepends = (drv.executableSystemDepends or []) ++ [ pkgs.git ];
      }
    );
  addRealTimeTestLogs = drv: overrideCabal drv (attrs: {
    testTarget = "--log=test.log || (sleep 10 && kill $TAILPID && false)";
    preCheck = ''
      mkdir -p dist/test
      touch dist/test/test.log
      tail -F dist/test/test.log &
      export TAILPID=$!
    '';
    postCheck = ''
      sleep 10
      kill $TAILPID
    '';
  });
  # Enables building but not running of benchmarks when
  # enableBenchmarks argument is true.
  buildWithBenchmarks = drv: if enableBenchmarks
    then doBenchmark (appendConfigureFlag drv "--enable-benchmarks")
    else drv;

  cardanoPkgs = ((import ./pkgs { inherit pkgs; }).override {
    ghc = overrideDerivation pkgs.haskell.compiler.ghc822 (drv: {
      patches = drv.patches ++ [ ./ghc-8.0.2-darwin-rec-link.patch ];
    });
    overrides = self: super: {
      srcroot = ./.;
      cardano-sl-core = overrideCabal super.cardano-sl-core (drv: {
        configureFlags = (drv.configureFlags or []) ++ [
          "-f-asserts"
        ];
      });

      cardano-sl = overrideCabal (buildWithBenchmarks super.cardano-sl) (drv: {
        # production full nodes shouldn't use wallet as it means different constants
        configureFlags = (drv.configureFlags or []) ++ [
          "-f-asserts"
        ];
        # waiting on load-command size fix in dyld
        doCheck = ! pkgs.stdenv.isDarwin;
        passthru = {
          inherit enableProfiling;
        };
      });

      cardano-sl-networking = buildWithBenchmarks super.cardano-sl-networking;
      cardano-sl-block-bench = buildWithBenchmarks super.cardano-sl-block-bench;
      cardano-sl-explorer = buildWithBenchmarks super.cardano-sl-explorer;
      cardano-sl-wallet-static = justStaticExecutables super.cardano-sl-wallet;
      cardano-sl-client = addRealTimeTestLogs super.cardano-sl-client;
      cardano-sl-generator = addRealTimeTestLogs super.cardano-sl-generator;
      # cardano-sl-auxx = addGitRev (justStaticExecutables super.cardano-sl-auxx);
      cardano-sl-auxx = addGitRev (justStaticExecutables super.cardano-sl-auxx);
      cardano-sl-node = addGitRev super.cardano-sl-node;
      cardano-sl-wallet-new = addGitRev super.cardano-sl-wallet-new;
      cardano-sl-wallet-new-static = addGitRev (justStaticExecutables (buildWithBenchmarks super.cardano-sl-wallet-new));
      cardano-sl-tools = addGitRev (justStaticExecutables (overrideCabal super.cardano-sl-tools (drv: {
        # waiting on load-command size fix in dyld
        doCheck = ! pkgs.stdenv.isDarwin;
      })));

      cardano-sl-node-static = justStaticExecutables self.cardano-sl-node;
      cardano-sl-explorer-static = addGitRev (justStaticExecutables self.cardano-sl-explorer);
      cardano-report-server-static = justStaticExecutables self.cardano-report-server;
      cardano-sl-faucet-static = addGitRev (justStaticExecutables self.cardano-sl-faucet);

      # Undo configuration-nix.nix change to hardcode security binary on darwin
      # This is needed for macOS binary not to fail during update system (using http-client-tls)
      # Instead, now the binary is just looked up in $PATH as it should be installed on any macOS
      x509-system = overrideDerivation super.x509-system (drv: {
        postPatch = ":";
      });

      # TODO: get rid of pthreads option once cryptonite 0.25 is released
      # DEVOPS-393: https://github.com/haskell-crypto/cryptonite/issues/193
      cryptonite = appendPatch (appendConfigureFlag super.cryptonite "--ghc-option=-optl-pthread") ./pkgs/cryptonite-segfault-blake.patch;

      # Due to https://github.com/input-output-hk/stack2nix/issues/56
      hfsevents = self.callPackage ./pkgs/hfsevents.nix { inherit (pkgs.darwin.apple_sdk.frameworks) Cocoa CoreServices; };

      mkDerivation = args: super.mkDerivation (args // {
        enableLibraryProfiling = enableProfiling;
        enableExecutableProfiling = enableProfiling;
        # Static linking for everything to work around
        # https://ghc.haskell.org/trac/ghc/ticket/14444
        # This will be the default in nixpkgs since
        # https://github.com/NixOS/nixpkgs/issues/29011
        enableSharedExecutables = false;
      } // optionalAttrs (args ? src) {
        src = let
           cleanSourceFilter = with pkgs.stdenv;
             name: type: let baseName = baseNameOf (toString name); in ! (
               # Filter out .git repo
               (type == "directory" && baseName == ".git") ||
               # Filter out editor backup / swap files.
               lib.hasSuffix "~" baseName ||
               builtins.match "^\\.sw[a-z]$" baseName != null ||
               builtins.match "^\\..*\\.sw[a-z]$" baseName != null ||

               # Filter out locally generated/downloaded things.
               baseName == "dist" ||

               # Filter out the files which I'm editing often.
               lib.hasSuffix ".nix" baseName ||
               # Filter out nix-build result symlinks
               (type == "symlink" && lib.hasPrefix "result" baseName)
             );

          in
            if (builtins.typeOf args.src) == "path"
              then builtins.filterSource cleanSourceFilter args.src
              else args.src or null;
      } // optionalAttrs enableDebugging {
        # TODO: DEVOPS-355
        dontStrip = true;
        configureFlags = (args.configureFlags or []) ++ [ "--ghc-options=-g --disable-executable-stripping --disable-library-stripping" "--profiling-detail=toplevel-functions"];
      } // optionalAttrs (forceDontCheck == true) {
        doCheck = false;
      });
    };
  });
  connect = let
      walletConfigFile = ./custom-wallet-config.nix;
      walletConfig = if allowCustomConfig then (if builtins.pathExists walletConfigFile then import walletConfigFile else {}) else {};
    in
      args: pkgs.callPackage ./scripts/launch/connect-to-cluster (args // { inherit gitrev; } // walletConfig );
  other = rec {
    validateJson = pkgs.callPackage ./tools/src/validate-json {};
    demoCluster = pkgs.callPackage ./scripts/launch/demo-cluster { inherit gitrev; };
    demoClusterDaedalusDev = pkgs.callPackage ./scripts/launch/demo-cluster { inherit gitrev; disableClientAuth = true; numImportedWallets = 0; };
    demoClusterLaunchGenesis = pkgs.callPackage ./scripts/launch/demo-cluster {
      inherit gitrev;
      launchGenesis = true;
      configurationKey = "testnet_full";
      runWallet = false;
    };
    shellcheckTests = pkgs.callPackage ./scripts/test/shellcheck.nix { src = ./.; };
    swaggerSchemaValidation = pkgs.callPackage ./scripts/test/wallet/swaggerSchemaValidation.nix { inherit gitrev; };
    walletIntegrationTests = pkgs.callPackage ./scripts/test/wallet/integration { inherit gitrev; };
    buildWalletIntegrationTests = pkgs.callPackage ./scripts/test/wallet/integration/build-test.nix { inherit walletIntegrationTests pkgs; };
    cardano-sl-explorer-frontend = (import ./explorer/frontend {
      inherit system config gitrev pkgs;
      cardano-sl-explorer = cardanoPkgs.cardano-sl-explorer-static;
    });
    makeFaucetFrontend = pkgs.callPackage ./faucet/frontend;

    mkDocker = { environment, connectArgs ? {} }: import ./docker.nix { inherit environment connect gitrev pkgs connectArgs; };
    stack2nix = import (pkgs.fetchFromGitHub {
      owner = "avieth";
      repo = "stack2nix";
      rev = "c51db2d31892f7c4e7ff6acebe4504f788c56dca";
      sha256 = "10jcj33sxpq18gxf3zcck5i09b2y4jm6qjggqdlwd9ss86wg3ksb";
    }) { inherit pkgs; };
    inherit (pkgs) purescript;
    connectScripts = {
      mainnet = {
        wallet = connect {};
        explorer = connect { executable = "explorer"; };
=======
  src = localLib.cleanSourceTree ./.;

  packages = self: ({
    inherit pkgs;

    # This is the stackage LTS plus overrides, plus the cardano-sl
    # packages.
    haskellPackages = self.callPackage ./nix/haskell-packages.nix {
      inherit forceDontCheck enableProfiling enablePhaseMetrics
        enableBenchmarks fasterBuild enableDebugging;
    };

    # fixme: I would like to have these attributes at the top-level,
    # but am getting problems with infinite recursion. Help me!
    cardanoPackages = localLib.getCardanoPackages self.justStaticExecutablesGitRev self.haskellPackages;

    # fixme: this is just for CI so should probably only be in release.nix
    all-cardano-sl = pkgs.buildEnv {
      name = "all-cardano-sl";
      paths = attrValues self.cardanoPackages;
      ignoreCollisions = true;
    };


    ####################################################################
    # Frontends

    # The explorer frontend, built with Purescript.
    cardano-sl-explorer-frontend = self.callPackage ./explorer/frontend {
      cardano-sl-explorer = self.cardanoPackages.cardano-sl-explorer-static;
    };

    # A demo/development frontend for the faucet API. Override this
    # derivation to customize URLs, etc.
    cardano-sl-faucet-frontend = self.callPackage ./faucet/frontend { };
    # Backwards compat for iohk-ops.
    makeFaucetFrontend = self.cardano-sl-faucet-frontend;

    ####################################################################
    # Report Server

    cardano-report-server-static = self.justStaticExecutablesGitRev self.cardano-report-server;


    ####################################################################
    # Daedalus wallet

    # Packages all the configuration required for running a node.
    cardano-sl-config = self.callPackage ./nix/cardano-sl-config.nix { };

    # Provides the edge node (wallet), tools, and configuration
    # required for Daedalus.
    daedalus-bridge = self.callPackage ./nix/daedalus-bridge.nix {
      cardano-sl-node = self.cardanoPackages.cardano-sl-node-static;
      cardano-sl-tools = self.cardanoPackages.cardano-sl-tools-static;
      cardano-sl-wallet-new = self.cardanoPackages.cardano-sl-wallet-new-static;
    };


    ####################################################################
    # Docker images

    dockerImages = let
      build = args: self.callPackage ./nix/docker.nix ({
        inherit (self.cardanoPackages) cardano-sl-node-static;
      } // args);
      makeDockerImage = { environment, ...}:
        build { inherit environment; } // {
          wallet   = build { inherit environment; type = "wallet"; };
          explorer = build { inherit environment; type = "explorer"; };
          node     = build { inherit environment; type = "node"; };
        };
    in localLib.forEnvironments makeDockerImage;

    ####################################################################
    # Tests

    tests = {
      shellcheck = self.callPackage ./scripts/test/shellcheck.nix { inherit src; };
      hlint = self.callPackage ./scripts/test/hlint.nix { inherit src; };
      stylishHaskell = self.callPackage ./scripts/test/stylish.nix { inherit (self.haskellPackages) stylish-haskell; inherit src; };
      walletIntegration = self.callPackage ./scripts/test/wallet/integration/build-test.nix { };
      swaggerSchemaValidation = self.callPackage ./scripts/test/wallet/swaggerSchemaValidation.nix {
        inherit (self.cardanoPackages) cardano-sl-wallet-new;
>>>>>>> 6a133448
      };
      yamlValidation = self.callPackage ./scripts/test/yamlValidation.nix {
        inherit (self) haskellPackages; inherit (localLib) runHaskell;
      };
    };

    walletIntegrationTests = self.callPackage ./scripts/test/wallet/integration {
      inherit (self.cardanoPackages)
        cardano-sl-tools
        cardano-sl-wallet-new;
      inherit useStackBinaries;
    };

    # Currently the only acceptance tests here are to sync the wallet
    # against mainnet and testnet.
    acceptanceTests = let
      acceptanceTest = args: self.callPackage ./scripts/test/acceptance ({
        inherit (self.cardanoPackages)
          cardano-sl-tools
          cardano-sl-wallet-new;
      } // args);
      mkTest = { environment, ...}: {
        full  = acceptanceTest { inherit environment; resume = false; };
        quick = acceptanceTest { inherit environment; resume = true; };
      };
    in localLib.forEnvironments mkTest;

    ####################################################################
    ## Connect scripts and demo cluster

    # A function to connect a wallet to a network.
    # The args parameter is an attrset for parameters applied to
    # ./scripts/launch/connect-to-cluster/default.nix
    connect = let
      walletConfigFile = ./custom-wallet-config.nix;
      walletConfig = if allowCustomConfig
        then (if builtins.pathExists walletConfigFile then import walletConfigFile else {})
        else {};
      in
        args: self.callPackage ./scripts/launch/connect-to-cluster (args // {
          inherit (self.cardanoPackages)
            cardano-sl-wallet-new-static
            cardano-sl-explorer-static
            cardano-sl-tools-static;
          inherit useStackBinaries;
        } // walletConfig);

    # Connect scripts for each network
    connectScripts = localLib.forEnvironments ({ environment, ... }: {
      wallet = self.connect { inherit environment; };
      explorer = self.connect { inherit environment; executable = "explorer"; };
    });

    # Produces a script which starts a cluster of core nodes and a
    # relay, then connects an edge node (wallet) to it.
    demoCluster = self.callPackage ./scripts/launch/demo-cluster {
      inherit useStackBinaries;
      inherit (self.cardanoPackages)
        cardano-sl cardano-sl-cluster;
    };

    ####################################################################
    # Build tools

    # Utility which removes all but the statically linked executables
    # of a haskell package, and stamps them with the git revision.
    justStaticExecutablesGitRev = self.callPackage ./scripts/set-git-rev {
      inherit (self.haskellPackages) ghc;
      inherit gitrev;
    };

    # Tool for generating ./pkgs/default.nix
    stack2nix = self.callPackage ./nix/stack2nix.nix { };

    validateJson = self.callPackage ./tools/src/validate-json {};

    # Add a shell attributes so these can be built and cached by Hydra.
    shells = {
      cabal = import ./shell.nix { inherit system config pkgs; iohkPkgs = self; };
      stack = import ./nix/stack-shell.nix { inherit system config pkgs; iohkPkgs = self; };
    };

    ####################################################################
    # Version info

    inherit (self.haskellPackages.cardano-sl) version;
    inherit gitrev;
  }
   # fixme: Temporary fix for hydra evaluation
   // { inherit (self.cardanoPackages)
          cardano-sl
          cardano-sl-auxx
          cardano-sl-chain
          cardano-sl-cluster
          cardano-sl-core
          cardano-sl-crypto
          cardano-sl-db
          cardano-sl-explorer
          cardano-sl-explorer-static
          cardano-sl-generator
          cardano-sl-infra
          cardano-sl-networking
          cardano-sl-node-static
          cardano-sl-tools
          cardano-sl-tools-post-mortem
          cardano-sl-util
          cardano-sl-wallet
          cardano-sl-wallet-new
          cardano-sl-wallet-new-static
          cardano-sl-x509;
        inherit (self.haskellPackages)
          cardano-report-server; }

  );

in
  # The top-level package set
  pkgs.lib.makeScope pkgs.newScope packages<|MERGE_RESOLUTION|>--- conflicted
+++ resolved
@@ -89,172 +89,6 @@
 with pkgs.lib;
 
 let
-<<<<<<< HEAD
-  addGitRev = subject:
-    subject.overrideAttrs (
-      drv: {
-        GITREV = gitrev;
-        librarySystemDepends = (drv.librarySystemDepends or []) ++ [ pkgs.git ];
-        executableSystemDepends = (drv.executableSystemDepends or []) ++ [ pkgs.git ];
-      }
-    );
-  addRealTimeTestLogs = drv: overrideCabal drv (attrs: {
-    testTarget = "--log=test.log || (sleep 10 && kill $TAILPID && false)";
-    preCheck = ''
-      mkdir -p dist/test
-      touch dist/test/test.log
-      tail -F dist/test/test.log &
-      export TAILPID=$!
-    '';
-    postCheck = ''
-      sleep 10
-      kill $TAILPID
-    '';
-  });
-  # Enables building but not running of benchmarks when
-  # enableBenchmarks argument is true.
-  buildWithBenchmarks = drv: if enableBenchmarks
-    then doBenchmark (appendConfigureFlag drv "--enable-benchmarks")
-    else drv;
-
-  cardanoPkgs = ((import ./pkgs { inherit pkgs; }).override {
-    ghc = overrideDerivation pkgs.haskell.compiler.ghc822 (drv: {
-      patches = drv.patches ++ [ ./ghc-8.0.2-darwin-rec-link.patch ];
-    });
-    overrides = self: super: {
-      srcroot = ./.;
-      cardano-sl-core = overrideCabal super.cardano-sl-core (drv: {
-        configureFlags = (drv.configureFlags or []) ++ [
-          "-f-asserts"
-        ];
-      });
-
-      cardano-sl = overrideCabal (buildWithBenchmarks super.cardano-sl) (drv: {
-        # production full nodes shouldn't use wallet as it means different constants
-        configureFlags = (drv.configureFlags or []) ++ [
-          "-f-asserts"
-        ];
-        # waiting on load-command size fix in dyld
-        doCheck = ! pkgs.stdenv.isDarwin;
-        passthru = {
-          inherit enableProfiling;
-        };
-      });
-
-      cardano-sl-networking = buildWithBenchmarks super.cardano-sl-networking;
-      cardano-sl-block-bench = buildWithBenchmarks super.cardano-sl-block-bench;
-      cardano-sl-explorer = buildWithBenchmarks super.cardano-sl-explorer;
-      cardano-sl-wallet-static = justStaticExecutables super.cardano-sl-wallet;
-      cardano-sl-client = addRealTimeTestLogs super.cardano-sl-client;
-      cardano-sl-generator = addRealTimeTestLogs super.cardano-sl-generator;
-      # cardano-sl-auxx = addGitRev (justStaticExecutables super.cardano-sl-auxx);
-      cardano-sl-auxx = addGitRev (justStaticExecutables super.cardano-sl-auxx);
-      cardano-sl-node = addGitRev super.cardano-sl-node;
-      cardano-sl-wallet-new = addGitRev super.cardano-sl-wallet-new;
-      cardano-sl-wallet-new-static = addGitRev (justStaticExecutables (buildWithBenchmarks super.cardano-sl-wallet-new));
-      cardano-sl-tools = addGitRev (justStaticExecutables (overrideCabal super.cardano-sl-tools (drv: {
-        # waiting on load-command size fix in dyld
-        doCheck = ! pkgs.stdenv.isDarwin;
-      })));
-
-      cardano-sl-node-static = justStaticExecutables self.cardano-sl-node;
-      cardano-sl-explorer-static = addGitRev (justStaticExecutables self.cardano-sl-explorer);
-      cardano-report-server-static = justStaticExecutables self.cardano-report-server;
-      cardano-sl-faucet-static = addGitRev (justStaticExecutables self.cardano-sl-faucet);
-
-      # Undo configuration-nix.nix change to hardcode security binary on darwin
-      # This is needed for macOS binary not to fail during update system (using http-client-tls)
-      # Instead, now the binary is just looked up in $PATH as it should be installed on any macOS
-      x509-system = overrideDerivation super.x509-system (drv: {
-        postPatch = ":";
-      });
-
-      # TODO: get rid of pthreads option once cryptonite 0.25 is released
-      # DEVOPS-393: https://github.com/haskell-crypto/cryptonite/issues/193
-      cryptonite = appendPatch (appendConfigureFlag super.cryptonite "--ghc-option=-optl-pthread") ./pkgs/cryptonite-segfault-blake.patch;
-
-      # Due to https://github.com/input-output-hk/stack2nix/issues/56
-      hfsevents = self.callPackage ./pkgs/hfsevents.nix { inherit (pkgs.darwin.apple_sdk.frameworks) Cocoa CoreServices; };
-
-      mkDerivation = args: super.mkDerivation (args // {
-        enableLibraryProfiling = enableProfiling;
-        enableExecutableProfiling = enableProfiling;
-        # Static linking for everything to work around
-        # https://ghc.haskell.org/trac/ghc/ticket/14444
-        # This will be the default in nixpkgs since
-        # https://github.com/NixOS/nixpkgs/issues/29011
-        enableSharedExecutables = false;
-      } // optionalAttrs (args ? src) {
-        src = let
-           cleanSourceFilter = with pkgs.stdenv;
-             name: type: let baseName = baseNameOf (toString name); in ! (
-               # Filter out .git repo
-               (type == "directory" && baseName == ".git") ||
-               # Filter out editor backup / swap files.
-               lib.hasSuffix "~" baseName ||
-               builtins.match "^\\.sw[a-z]$" baseName != null ||
-               builtins.match "^\\..*\\.sw[a-z]$" baseName != null ||
-
-               # Filter out locally generated/downloaded things.
-               baseName == "dist" ||
-
-               # Filter out the files which I'm editing often.
-               lib.hasSuffix ".nix" baseName ||
-               # Filter out nix-build result symlinks
-               (type == "symlink" && lib.hasPrefix "result" baseName)
-             );
-
-          in
-            if (builtins.typeOf args.src) == "path"
-              then builtins.filterSource cleanSourceFilter args.src
-              else args.src or null;
-      } // optionalAttrs enableDebugging {
-        # TODO: DEVOPS-355
-        dontStrip = true;
-        configureFlags = (args.configureFlags or []) ++ [ "--ghc-options=-g --disable-executable-stripping --disable-library-stripping" "--profiling-detail=toplevel-functions"];
-      } // optionalAttrs (forceDontCheck == true) {
-        doCheck = false;
-      });
-    };
-  });
-  connect = let
-      walletConfigFile = ./custom-wallet-config.nix;
-      walletConfig = if allowCustomConfig then (if builtins.pathExists walletConfigFile then import walletConfigFile else {}) else {};
-    in
-      args: pkgs.callPackage ./scripts/launch/connect-to-cluster (args // { inherit gitrev; } // walletConfig );
-  other = rec {
-    validateJson = pkgs.callPackage ./tools/src/validate-json {};
-    demoCluster = pkgs.callPackage ./scripts/launch/demo-cluster { inherit gitrev; };
-    demoClusterDaedalusDev = pkgs.callPackage ./scripts/launch/demo-cluster { inherit gitrev; disableClientAuth = true; numImportedWallets = 0; };
-    demoClusterLaunchGenesis = pkgs.callPackage ./scripts/launch/demo-cluster {
-      inherit gitrev;
-      launchGenesis = true;
-      configurationKey = "testnet_full";
-      runWallet = false;
-    };
-    shellcheckTests = pkgs.callPackage ./scripts/test/shellcheck.nix { src = ./.; };
-    swaggerSchemaValidation = pkgs.callPackage ./scripts/test/wallet/swaggerSchemaValidation.nix { inherit gitrev; };
-    walletIntegrationTests = pkgs.callPackage ./scripts/test/wallet/integration { inherit gitrev; };
-    buildWalletIntegrationTests = pkgs.callPackage ./scripts/test/wallet/integration/build-test.nix { inherit walletIntegrationTests pkgs; };
-    cardano-sl-explorer-frontend = (import ./explorer/frontend {
-      inherit system config gitrev pkgs;
-      cardano-sl-explorer = cardanoPkgs.cardano-sl-explorer-static;
-    });
-    makeFaucetFrontend = pkgs.callPackage ./faucet/frontend;
-
-    mkDocker = { environment, connectArgs ? {} }: import ./docker.nix { inherit environment connect gitrev pkgs connectArgs; };
-    stack2nix = import (pkgs.fetchFromGitHub {
-      owner = "avieth";
-      repo = "stack2nix";
-      rev = "c51db2d31892f7c4e7ff6acebe4504f788c56dca";
-      sha256 = "10jcj33sxpq18gxf3zcck5i09b2y4jm6qjggqdlwd9ss86wg3ksb";
-    }) { inherit pkgs; };
-    inherit (pkgs) purescript;
-    connectScripts = {
-      mainnet = {
-        wallet = connect {};
-        explorer = connect { executable = "explorer"; };
-=======
   src = localLib.cleanSourceTree ./.;
 
   packages = self: ({
@@ -339,7 +173,6 @@
       walletIntegration = self.callPackage ./scripts/test/wallet/integration/build-test.nix { };
       swaggerSchemaValidation = self.callPackage ./scripts/test/wallet/swaggerSchemaValidation.nix {
         inherit (self.cardanoPackages) cardano-sl-wallet-new;
->>>>>>> 6a133448
       };
       yamlValidation = self.callPackage ./scripts/test/yamlValidation.nix {
         inherit (self) haskellPackages; inherit (localLib) runHaskell;

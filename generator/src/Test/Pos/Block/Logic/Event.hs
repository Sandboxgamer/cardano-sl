{-# LANGUAGE TypeFamilies #-}

module Test.Pos.Block.Logic.Event
       (
       -- * Running events and scenarios
         runBlockEvent
       , runBlockScenario
       , BlockScenarioResult(..)

       -- * Exceptions
       , SnapshotMissingEx(..)
       , DbNotEquivalentToSnapshot(..)
       ) where

import           Universum

import           Control.Exception.Safe (fromException)
import qualified Data.Map as Map
import qualified Data.Text as T
<<<<<<< HEAD

import           Pos.Block.Logic.VAR (BlockLrcMode, rollbackBlocks, verifyAndApplyBlocks)
import           Pos.Block.Types (Blund)
import           Pos.Core (HasConfiguration, HeaderHash)
import           Pos.Core.Chrono (NE, OldestFirst)
import           Pos.Crypto (ProtocolMagic)
import           Pos.DB.Pure (DBPureDiff, MonadPureDB, dbPureDiff, dbPureDump, dbPureReset)
import           Pos.Exception (CardanoFatalError (..))
import           Pos.Generator.BlockEvent (BlockApplyResult (..), BlockEvent, BlockEvent' (..),
                                           BlockRollbackFailure (..), BlockRollbackResult (..),
                                           BlockScenario, BlockScenario' (..), SnapshotId,
                                           SnapshotOperation (..), beaInput, beaOutValid, berInput,
                                           berOutValid)
import           Pos.Txp (MonadTxpLocal)
=======
import qualified GHC.Exts as IL

import           Pos.Chain.Block (Blund, HeaderHash)
import           Pos.Chain.Genesis as Genesis (Config (..))
import           Pos.Chain.Txp (TxpConfiguration)
import           Pos.Core.Chrono (NE, NewestFirst, OldestFirst)
import           Pos.Core.Exception (CardanoFatalError (..))
import           Pos.Core.Slotting (EpochOrSlot (..), SlotId, getEpochOrSlot)
import           Pos.DB.Block (BlockLrcMode, rollbackBlocks,
                     verifyAndApplyBlocks)
import           Pos.DB.Pure (DBPureDiff, MonadPureDB, dbPureDiff, dbPureDump,
                     dbPureReset)
import           Pos.DB.Txp (MonadTxpLocal)
import           Pos.Generator.BlockEvent (BlockApplyResult (..), BlockEvent,
                     BlockEvent' (..), BlockRollbackFailure (..),
                     BlockRollbackResult (..), BlockScenario,
                     BlockScenario' (..), SnapshotId, SnapshotOperation (..),
                     beaInput, beaOutValid, berInput, berOutValid)
>>>>>>> 6a133448
import           Pos.Util.Util (eitherToThrow, lensOf)

import           Test.Pos.Block.Logic.Mode (BlockTestContext,
                     PureDBSnapshotsVar (..))
import           Test.Pos.Block.Logic.Util (satisfySlotCheck)

data SnapshotMissingEx = SnapshotMissingEx SnapshotId
    deriving (Show)

instance Exception SnapshotMissingEx

data DbNotEquivalentToSnapshot = DbNotEquivalentToSnapshot SnapshotId DBPureDiff
    deriving (Show)

instance Exception DbNotEquivalentToSnapshot

newtype IsExpected = IsExpected Bool

data BlockEventResult
    = BlockEventSuccess IsExpected
    | BlockEventFailure IsExpected SomeException
    | BlockEventDbChanged DbNotEquivalentToSnapshot

verifyAndApplyBlocks' ::
       ( BlockLrcMode BlockTestContext m
       , MonadTxpLocal m
       )
<<<<<<< HEAD
    => ProtocolMagic
    -> OldestFirst NE Blund
    -> m ()
verifyAndApplyBlocks' pm blunds = do
    satisfySlotCheck blocks $ do
        (_ :: HeaderHash) <- eitherToThrow =<<
            verifyAndApplyBlocks pm True blocks
=======
    => Genesis.Config
    -> TxpConfiguration
    -> OldestFirst NE Blund
    -> m ()
verifyAndApplyBlocks' genesisConfig txpConfig blunds = do
    let -- We cannot simply take `getCurrentSlot` since blocks are generated in
        --`MonadBlockGen` which locally changes its current slot.  We just take
        -- the last slot of all generated blocks.
        curSlot :: Maybe SlotId
        curSlot
            = case mapMaybe
                    (either (const Nothing) Just . unEpochOrSlot . getEpochOrSlot . fst)
                    . IL.toList
                    $ blunds of
                [] -> Nothing
                ss -> Just $ maximum ss
    satisfySlotCheck blocks $ do
        _ :: (HeaderHash, NewestFirst [] Blund) <- eitherToThrow =<<
            verifyAndApplyBlocks genesisConfig txpConfig curSlot True blocks
>>>>>>> 6a133448
        return ()
    where blocks = fst <$> blunds

-- | Execute a single block event.
runBlockEvent ::
       ( BlockLrcMode BlockTestContext m
       , MonadTxpLocal m
       )
<<<<<<< HEAD
    => ProtocolMagic
    -> BlockEvent
    -> m BlockEventResult

runBlockEvent pm (BlkEvApply ev) =
    (onSuccess <$ verifyAndApplyBlocks' pm (ev ^. beaInput))
=======
    => Genesis.Config
    -> TxpConfiguration
    -> BlockEvent
    -> m BlockEventResult

runBlockEvent genesisConfig txpConfig (BlkEvApply ev) =
    (onSuccess <$ verifyAndApplyBlocks' genesisConfig txpConfig (ev ^. beaInput))
>>>>>>> 6a133448
        `catch` (return . onFailure)
  where
    onSuccess = case ev ^. beaOutValid of
        BlockApplySuccess -> BlockEventSuccess (IsExpected True)
        BlockApplyFailure -> BlockEventSuccess (IsExpected False)
    onFailure (e :: SomeException) = case ev ^. beaOutValid of
        BlockApplySuccess -> BlockEventFailure (IsExpected False) e
        BlockApplyFailure -> BlockEventFailure (IsExpected True) e

<<<<<<< HEAD
runBlockEvent pm (BlkEvRollback ev) =
    (onSuccess <$ rollbackBlocks pm (ev ^. berInput))
=======
runBlockEvent genesisConfig _ (BlkEvRollback ev) =
    (onSuccess <$ rollbackBlocks genesisConfig (ev ^. berInput))
>>>>>>> 6a133448
       `catch` (return . onFailure)
  where
    onSuccess = case ev ^. berOutValid of
        BlockRollbackSuccess   -> BlockEventSuccess (IsExpected True)
        BlockRollbackFailure _ -> BlockEventSuccess (IsExpected False)
    onFailure (e :: SomeException) = case ev ^. berOutValid of
        BlockRollbackSuccess -> BlockEventFailure (IsExpected False) e
        BlockRollbackFailure brf ->
            let
                isExpected = case brf of
                    BlkRbSecurityLimitExceeded
                        | Just cfe <- fromException e
                        , CardanoFatalError msg <- cfe
                        , "security risk" `T.isInfixOf` msg ->
                          True
                        | otherwise ->
                          False
            in
                BlockEventFailure (IsExpected isExpected) e

<<<<<<< HEAD
runBlockEvent _ (BlkEvSnap ev) =
=======
runBlockEvent _ _ (BlkEvSnap ev) =
>>>>>>> 6a133448
    (onSuccess <$ runSnapshotOperation ev)
        `catch` (return . onFailure)
  where
    onSuccess = BlockEventSuccess (IsExpected True)
    onFailure = BlockEventDbChanged


-- | Execute a snapshot operation.
runSnapshotOperation ::
       MonadPureDB BlockTestContext m
    => SnapshotOperation
    -> m ()
runSnapshotOperation snapOp = do
    PureDBSnapshotsVar snapsRef <- view (lensOf @PureDBSnapshotsVar)
    case snapOp of
        SnapshotSave snapId -> do
            currentDbState <- dbPureDump
            modifyIORef snapsRef $ Map.insert snapId currentDbState
        SnapshotLoad snapId -> do
            snap <- getSnap snapsRef snapId
            dbPureReset snap
        SnapshotEq snapId -> do
            currentDbState <- dbPureDump
            snap <- getSnap snapsRef snapId
            whenJust (dbPureDiff snap currentDbState) $ \dbDiff ->
                throwM $ DbNotEquivalentToSnapshot snapId dbDiff
  where
    getSnap snapsRef snapId = do
        mSnap <- Map.lookup snapId <$> readIORef snapsRef
        maybe (throwM $ SnapshotMissingEx snapId) return mSnap

data BlockScenarioResult
    = BlockScenarioFinishedOk
    | BlockScenarioUnexpectedSuccess
    | BlockScenarioUnexpectedFailure SomeException
    | BlockScenarioDbChanged DbNotEquivalentToSnapshot

-- | Execute a block scenario: a sequence of block events that either ends with
-- an expected failure or with a rollback to the initial state.
runBlockScenario ::
       ( MonadPureDB ctx m
       , ctx ~ BlockTestContext
       , BlockLrcMode BlockTestContext m
       , MonadTxpLocal m
       )
<<<<<<< HEAD
    => ProtocolMagic
    -> BlockScenario
    -> m BlockScenarioResult
runBlockScenario _ (BlockScenario []) =
    return BlockScenarioFinishedOk
runBlockScenario pm (BlockScenario (ev:evs)) = do
    runBlockEvent pm ev >>= \case
        BlockEventSuccess (IsExpected isExp) ->
            if isExp
                then runBlockScenario pm (BlockScenario evs)
=======
    => Genesis.Config
    -> TxpConfiguration
    -> BlockScenario
    -> m BlockScenarioResult
runBlockScenario _ _ (BlockScenario []) =
    return BlockScenarioFinishedOk
runBlockScenario genesisConfig txpConfig (BlockScenario (ev:evs)) = do
    runBlockEvent genesisConfig txpConfig ev >>= \case
        BlockEventSuccess (IsExpected isExp) ->
            if isExp
                then runBlockScenario genesisConfig txpConfig (BlockScenario evs)
>>>>>>> 6a133448
                else return BlockScenarioUnexpectedSuccess
        BlockEventFailure (IsExpected isExp) e ->
            return $ if isExp
                then BlockScenarioFinishedOk
                else BlockScenarioUnexpectedFailure e
        BlockEventDbChanged d ->
            return $ BlockScenarioDbChanged d<|MERGE_RESOLUTION|>--- conflicted
+++ resolved
@@ -17,22 +17,6 @@
 import           Control.Exception.Safe (fromException)
 import qualified Data.Map as Map
 import qualified Data.Text as T
-<<<<<<< HEAD
-
-import           Pos.Block.Logic.VAR (BlockLrcMode, rollbackBlocks, verifyAndApplyBlocks)
-import           Pos.Block.Types (Blund)
-import           Pos.Core (HasConfiguration, HeaderHash)
-import           Pos.Core.Chrono (NE, OldestFirst)
-import           Pos.Crypto (ProtocolMagic)
-import           Pos.DB.Pure (DBPureDiff, MonadPureDB, dbPureDiff, dbPureDump, dbPureReset)
-import           Pos.Exception (CardanoFatalError (..))
-import           Pos.Generator.BlockEvent (BlockApplyResult (..), BlockEvent, BlockEvent' (..),
-                                           BlockRollbackFailure (..), BlockRollbackResult (..),
-                                           BlockScenario, BlockScenario' (..), SnapshotId,
-                                           SnapshotOperation (..), beaInput, beaOutValid, berInput,
-                                           berOutValid)
-import           Pos.Txp (MonadTxpLocal)
-=======
 import qualified GHC.Exts as IL
 
 import           Pos.Chain.Block (Blund, HeaderHash)
@@ -51,7 +35,6 @@
                      BlockRollbackResult (..), BlockScenario,
                      BlockScenario' (..), SnapshotId, SnapshotOperation (..),
                      beaInput, beaOutValid, berInput, berOutValid)
->>>>>>> 6a133448
 import           Pos.Util.Util (eitherToThrow, lensOf)
 
 import           Test.Pos.Block.Logic.Mode (BlockTestContext,
@@ -79,15 +62,6 @@
        ( BlockLrcMode BlockTestContext m
        , MonadTxpLocal m
        )
-<<<<<<< HEAD
-    => ProtocolMagic
-    -> OldestFirst NE Blund
-    -> m ()
-verifyAndApplyBlocks' pm blunds = do
-    satisfySlotCheck blocks $ do
-        (_ :: HeaderHash) <- eitherToThrow =<<
-            verifyAndApplyBlocks pm True blocks
-=======
     => Genesis.Config
     -> TxpConfiguration
     -> OldestFirst NE Blund
@@ -107,7 +81,6 @@
     satisfySlotCheck blocks $ do
         _ :: (HeaderHash, NewestFirst [] Blund) <- eitherToThrow =<<
             verifyAndApplyBlocks genesisConfig txpConfig curSlot True blocks
->>>>>>> 6a133448
         return ()
     where blocks = fst <$> blunds
 
@@ -116,14 +89,6 @@
        ( BlockLrcMode BlockTestContext m
        , MonadTxpLocal m
        )
-<<<<<<< HEAD
-    => ProtocolMagic
-    -> BlockEvent
-    -> m BlockEventResult
-
-runBlockEvent pm (BlkEvApply ev) =
-    (onSuccess <$ verifyAndApplyBlocks' pm (ev ^. beaInput))
-=======
     => Genesis.Config
     -> TxpConfiguration
     -> BlockEvent
@@ -131,7 +96,6 @@
 
 runBlockEvent genesisConfig txpConfig (BlkEvApply ev) =
     (onSuccess <$ verifyAndApplyBlocks' genesisConfig txpConfig (ev ^. beaInput))
->>>>>>> 6a133448
         `catch` (return . onFailure)
   where
     onSuccess = case ev ^. beaOutValid of
@@ -141,13 +105,8 @@
         BlockApplySuccess -> BlockEventFailure (IsExpected False) e
         BlockApplyFailure -> BlockEventFailure (IsExpected True) e
 
-<<<<<<< HEAD
-runBlockEvent pm (BlkEvRollback ev) =
-    (onSuccess <$ rollbackBlocks pm (ev ^. berInput))
-=======
 runBlockEvent genesisConfig _ (BlkEvRollback ev) =
     (onSuccess <$ rollbackBlocks genesisConfig (ev ^. berInput))
->>>>>>> 6a133448
        `catch` (return . onFailure)
   where
     onSuccess = case ev ^. berOutValid of
@@ -168,11 +127,7 @@
             in
                 BlockEventFailure (IsExpected isExpected) e
 
-<<<<<<< HEAD
-runBlockEvent _ (BlkEvSnap ev) =
-=======
 runBlockEvent _ _ (BlkEvSnap ev) =
->>>>>>> 6a133448
     (onSuccess <$ runSnapshotOperation ev)
         `catch` (return . onFailure)
   where
@@ -218,18 +173,6 @@
        , BlockLrcMode BlockTestContext m
        , MonadTxpLocal m
        )
-<<<<<<< HEAD
-    => ProtocolMagic
-    -> BlockScenario
-    -> m BlockScenarioResult
-runBlockScenario _ (BlockScenario []) =
-    return BlockScenarioFinishedOk
-runBlockScenario pm (BlockScenario (ev:evs)) = do
-    runBlockEvent pm ev >>= \case
-        BlockEventSuccess (IsExpected isExp) ->
-            if isExp
-                then runBlockScenario pm (BlockScenario evs)
-=======
     => Genesis.Config
     -> TxpConfiguration
     -> BlockScenario
@@ -241,7 +184,6 @@
         BlockEventSuccess (IsExpected isExp) ->
             if isExp
                 then runBlockScenario genesisConfig txpConfig (BlockScenario evs)
->>>>>>> 6a133448
                 else return BlockScenarioUnexpectedSuccess
         BlockEventFailure (IsExpected isExp) e ->
             return $ if isExp

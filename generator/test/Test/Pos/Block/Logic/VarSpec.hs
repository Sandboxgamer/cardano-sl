--- conflicted
+++ resolved
@@ -16,27 +16,12 @@
 import qualified Data.List.NonEmpty as NE
 import qualified Data.Ratio as Ratio
 import           Data.Semigroup ((<>))
-<<<<<<< HEAD
-import           Test.Hspec (Spec, describe, runIO)
-=======
 import           Test.Hspec (Spec, beforeAll_, describe)
->>>>>>> 6a133448
 import           Test.Hspec.QuickCheck (modifyMaxSuccess)
-import           Test.QuickCheck (generate)
 import           Test.QuickCheck.Gen (Gen (MkGen))
 import           Test.QuickCheck.Monadic (assert, pick, pre)
 import           Test.QuickCheck.Random (QCGen)
 
-<<<<<<< HEAD
-import           Pos.Block.Logic (verifyAndApplyBlocks, verifyBlocksPrefix)
-import           Pos.Block.Types (Blund)
-import           Pos.Core (GenesisData (..), HasConfiguration, blkSecurityParam, epochSlots,
-                           genesisData, headerHash)
-import           Pos.Core.Chrono (NE, NewestFirst (..), OldestFirst (..), nonEmptyNewestFirst,
-                                  nonEmptyOldestFirst, splitAtNewestFirst, toNewestFirst,
-                                  _NewestFirst)
-import           Pos.Crypto (ProtocolMagic (..), RequiresNetworkMagic (..))
-=======
 import           Pos.Chain.Block (Blund, headerHash)
 import           Pos.Chain.Genesis as Genesis (Config (..),
                      configBootStakeholders, configEpochSlots)
@@ -47,7 +32,6 @@
                      splitAtNewestFirst, toNewestFirst, _NewestFirst)
 import           Pos.Core.Slotting (MonadSlots (getCurrentSlot))
 import           Pos.DB.Block (verifyAndApplyBlocks, verifyBlocksPrefix)
->>>>>>> 6a133448
 import           Pos.DB.Pure (dbPureDump)
 import           Pos.Generator.BlockEvent.DSL (BlockApplyResult (..),
                      BlockEventGenT, BlockRollbackFailure (..),
@@ -66,47 +50,6 @@
                      InplaceDB (..), bpGenBlock, bpGenBlocks,
                      bpGoToArbitraryState, getAllSecrets, satisfySlotCheck)
 import           Test.Pos.Block.Property (blockPropertySpec)
-<<<<<<< HEAD
-import           Test.Pos.Configuration (HasStaticConfigurations, withStaticConfigurations)
-import           Test.Pos.Crypto.Arbitrary (genProtocolMagicUniformWithRNM)
-import           Test.Pos.Util.QuickCheck.Property (splitIntoChunks, stopProperty)
-
--- stack test cardano-sl --fast --test-arguments "-m Test.Pos.Block.Logic.Var"
--- Unfortunatelly, blocks generation is quite slow nowdays.
--- See CSL-1382.
-
--- We run the tests this number of times, with different `ProtocolMagics`, to get increased
--- coverage. We should really do this inside of the `prop`, but it is difficult to do that
--- without significant rewriting of the testsuite.
-testMultiple :: Int
-testMultiple = 1
-
-spec :: Spec
-spec = do
-    runWithMagic NMMustBeNothing
-    runWithMagic NMMustBeJust
-
-runWithMagic :: RequiresNetworkMagic -> Spec
-runWithMagic rnm = replicateM_ testMultiple $
-    modifyMaxSuccess (`div` testMultiple) $ do
-        pm <- runIO (generate (genProtocolMagicUniformWithRNM rnm))
-        describe ("(requiresNetworkMagic=" ++ show rnm ++ ")") $
-            specBody pm
-
-specBody :: ProtocolMagic -> Spec
-specBody pm = withStaticConfigurations $ \_ ->
-    describe "Block.Logic.VAR" $ modifyMaxSuccess (min 4) $ do
-        describe "verifyBlocksPrefix" (verifyBlocksPrefixSpec pm)
-        describe "verifyAndApplyBlocks" (verifyAndApplyBlocksSpec pm)
-        describe "applyBlocks" applyBlocksSpec
-        describe "Block.Event" $ do
-            describe "Successful sequence" $ blockEventSuccessSpec pm
-            describe "Apply through epoch" $ applyThroughEpochSpec pm 0
-            describe "Apply through epoch" $ applyThroughEpochSpec pm 4
-            describe "Fork - short" $ singleForkSpec pm ForkShort
-            describe "Fork - medium" $ singleForkSpec pm ForkMedium
-            describe "Fork - deep" $ singleForkSpec pm ForkDeep
-=======
 import           Test.Pos.Configuration (HasStaticConfigurations,
                      withStaticConfigurations)
 import           Test.Pos.Util.QuickCheck.Property (splitIntoChunks,
@@ -128,19 +71,12 @@
             describe "Fork - short" $ singleForkSpec txpConfig ForkShort
             describe "Fork - medium" $ singleForkSpec txpConfig ForkMedium
             describe "Fork - deep" $ singleForkSpec txpConfig ForkDeep
->>>>>>> 6a133448
 
 ----------------------------------------------------------------------------
 -- verifyBlocksPrefix
 ----------------------------------------------------------------------------
 
 verifyBlocksPrefixSpec
-<<<<<<< HEAD
-    :: HasStaticConfigurations => ProtocolMagic -> Spec
-verifyBlocksPrefixSpec pm = do
-    blockPropertySpec pm verifyEmptyMainBlockDesc (verifyEmptyMainBlock pm)
-    blockPropertySpec pm verifyValidBlocksDesc (verifyValidBlocks pm)
-=======
     :: HasStaticConfigurations
     => TxpConfiguration
     -> Spec
@@ -149,7 +85,6 @@
                       (flip verifyEmptyMainBlock txpConfig)
     blockPropertySpec verifyValidBlocksDesc
                       (flip verifyValidBlocks txpConfig)
->>>>>>> 6a133448
   where
     verifyEmptyMainBlockDesc =
         "verification of consistent empty main block " <>
@@ -161,24 +96,6 @@
         "always succeeds for GState for which these blocks where generated " <>
         "as long as all these blocks are from the same epoch"
 
-<<<<<<< HEAD
-verifyEmptyMainBlock :: HasConfigurations => ProtocolMagic -> BlockProperty ()
-verifyEmptyMainBlock pm = do
-    emptyBlock <- fst <$> bpGenBlock pm
-                                     (EnableTxPayload False)
-                                     (InplaceDB False)
-    whenLeftM (lift $ verifyBlocksPrefix pm (one emptyBlock))
-        $ stopProperty
-        . pretty
-
-verifyValidBlocks :: HasConfigurations => ProtocolMagic -> BlockProperty ()
-verifyValidBlocks pm = do
-    bpGoToArbitraryState
-    blocks <- map fst . toList <$> bpGenBlocks pm
-                                               Nothing
-                                               (EnableTxPayload True)
-                                               (InplaceDB False)
-=======
 verifyEmptyMainBlock :: HasConfigurations
                      => Genesis.Config
                      -> TxpConfiguration
@@ -205,7 +122,6 @@
                                               Nothing
                                               (EnableTxPayload True)
                                               (InplaceDB False)
->>>>>>> 6a133448
     pre (not $ null blocks)
     let blocksToVerify = OldestFirst $ case blocks of
             -- impossible because of precondition (see 'pre' above)
@@ -215,12 +131,8 @@
                 in block0 :| otherBlocks'
 
     verRes <- lift $ satisfySlotCheck blocksToVerify $ verifyBlocksPrefix
-<<<<<<< HEAD
-        pm
-=======
         genesisConfig
         Nothing
->>>>>>> 6a133448
         blocksToVerify
     whenLeft verRes $ stopProperty . pretty
 
@@ -228,18 +140,12 @@
 -- verifyAndApplyBlocks
 ----------------------------------------------------------------------------
 
-<<<<<<< HEAD
-verifyAndApplyBlocksSpec :: HasStaticConfigurations => ProtocolMagic -> Spec
-verifyAndApplyBlocksSpec pm =
-    blockPropertySpec pm applyByOneOrAllAtOnceDesc (applyByOneOrAllAtOnce pm applier)
-=======
 verifyAndApplyBlocksSpec :: HasStaticConfigurations
                          => TxpConfiguration
                          -> Spec
 verifyAndApplyBlocksSpec txpConfig =
     blockPropertySpec applyByOneOrAllAtOnceDesc $ \genesisConfig ->
         applyByOneOrAllAtOnce genesisConfig txpConfig (applier genesisConfig)
->>>>>>> 6a133448
   where
     applier
         :: Genesis.Config
@@ -247,16 +153,11 @@
         -> BlockTestMode ()
     applier genesisConfig blunds = do
         let blocks = map fst blunds
-<<<<<<< HEAD
-        in satisfySlotCheck blocks $
-           whenLeftM (verifyAndApplyBlocks pm True blocks) throwM
-=======
         -- we don't check current SlotId, because the applier is run twice
         -- and the check will fail the verification
         satisfySlotCheck blocks $ whenLeftM
             (verifyAndApplyBlocks genesisConfig txpConfig Nothing True blocks)
             throwM
->>>>>>> 6a133448
     applyByOneOrAllAtOnceDesc =
         "verifying and applying blocks one by one leads " <>
         "to the same GState as verifying and applying them all at once " <>
@@ -285,14 +186,6 @@
 
 applyByOneOrAllAtOnce
     :: HasConfigurations
-<<<<<<< HEAD
-    => ProtocolMagic
-    -> (OldestFirst NE Blund -> BlockTestMode ())
-    -> BlockProperty ()
-applyByOneOrAllAtOnce pm applier = do
-    bpGoToArbitraryState
-    blunds <- getOldestFirst <$> bpGenBlocks pm
-=======
     => Genesis.Config
     -> TxpConfiguration
     -> (OldestFirst NE Blund -> BlockTestMode ())
@@ -301,7 +194,6 @@
     bpGoToArbitraryState
     blunds <- getOldestFirst <$> bpGenBlocks genesisConfig
                                              txpConfig
->>>>>>> 6a133448
                                              Nothing
                                              (EnableTxPayload True)
                                              (InplaceDB False)
@@ -328,18 +220,12 @@
 -- Block events
 ----------------------------------------------------------------------------
 
-<<<<<<< HEAD
-blockEventSuccessSpec :: HasStaticConfigurations => ProtocolMagic -> Spec
-blockEventSuccessSpec pm =
-    blockPropertySpec pm blockEventSuccessDesc (blockEventSuccessProp pm)
-=======
 blockEventSuccessSpec :: HasStaticConfigurations
                       => TxpConfiguration
                       -> Spec
 blockEventSuccessSpec txpConfig =
     blockPropertySpec blockEventSuccessDesc
                       (flip blockEventSuccessProp txpConfig)
->>>>>>> 6a133448
   where
     blockEventSuccessDesc =
         "a sequence of interleaved block applications and rollbacks " <>
@@ -422,27 +308,16 @@
 
 blockPropertyScenarioGen
     :: HasConfigurations
-<<<<<<< HEAD
-    => ProtocolMagic
-    -> BlockEventGenT QCGen BlockTestMode ()
-    -> BlockProperty BlockScenario
-blockPropertyScenarioGen pm m = do
-=======
     => Genesis.Config
     -> TxpConfiguration
     -> BlockEventGenT QCGen BlockTestMode ()
     -> BlockProperty BlockScenario
 blockPropertyScenarioGen genesisConfig txpConfig m = do
->>>>>>> 6a133448
     allSecrets <- getAllSecrets
     let genStakeholders = configBootStakeholders genesisConfig
     g <- pick $ MkGen $ \qc _ -> qc
-<<<<<<< HEAD
-    lift $ flip evalRandT g $ runBlockEventGenT pm
-=======
     lift $ flip evalRandT g $ runBlockEventGenT genesisConfig
                                                 txpConfig
->>>>>>> 6a133448
                                                 allSecrets
                                                 genStakeholders
                                                 m
@@ -450,30 +325,16 @@
 prettyScenario :: BlockScenario -> Text
 prettyScenario scenario = pretty (fmap (headerHash . fst) scenario)
 
-<<<<<<< HEAD
-blockEventSuccessProp :: HasConfigurations => ProtocolMagic -> BlockProperty ()
-blockEventSuccessProp pm = do
-    scenario <- blockPropertyScenarioGen pm genSuccessWithForks
-=======
 blockEventSuccessProp
     :: HasConfigurations => Genesis.Config -> TxpConfiguration -> BlockProperty ()
 blockEventSuccessProp genesisConfig txpConfig = do
     scenario <- blockPropertyScenarioGen genesisConfig
                                          txpConfig
                                          (genSuccessWithForks genesisConfig)
->>>>>>> 6a133448
     let (scenario', checkCount) = enrichWithSnapshotChecking scenario
     when (checkCount <= 0) $ stopProperty $
         "No checks were generated, this is a bug in the test suite: " <>
         prettyScenario scenario'
-<<<<<<< HEAD
-    runBlockScenarioAndVerify pm scenario'
-
-runBlockScenarioAndVerify
-    :: HasConfigurations => ProtocolMagic -> BlockScenario -> BlockProperty ()
-runBlockScenarioAndVerify pm bs =
-    verifyBlockScenarioResult =<< lift (runBlockScenario pm bs)
-=======
     runBlockScenarioAndVerify genesisConfig txpConfig scenario'
 
 runBlockScenarioAndVerify
@@ -484,7 +345,6 @@
     -> BlockProperty ()
 runBlockScenarioAndVerify genesisConfig txpConfig bs = verifyBlockScenarioResult
     =<< lift (runBlockScenario genesisConfig txpConfig bs)
->>>>>>> 6a133448
 
 verifyBlockScenarioResult :: BlockScenarioResult -> BlockProperty ()
 verifyBlockScenarioResult = \case
@@ -507,11 +367,6 @@
 
 -- Input: the amount of blocks after crossing.
 applyThroughEpochSpec
-<<<<<<< HEAD
-    :: HasStaticConfigurations => ProtocolMagic -> Int -> Spec
-applyThroughEpochSpec pm afterCross = do
-    blockPropertySpec pm applyThroughEpochDesc (applyThroughEpochProp pm afterCross)
-=======
     :: HasStaticConfigurations
     => TxpConfiguration
     -> Int
@@ -519,17 +374,11 @@
 applyThroughEpochSpec txpConfig afterCross =
     blockPropertySpec applyThroughEpochDesc $ \genesisConfig ->
         applyThroughEpochProp genesisConfig txpConfig afterCross
->>>>>>> 6a133448
   where
     applyThroughEpochDesc =
       "apply a sequence of blocks that spans through epochs (additional blocks after crossing: " ++
       show afterCross ++ ")"
 
-<<<<<<< HEAD
-applyThroughEpochProp :: HasConfigurations => ProtocolMagic -> Int -> BlockProperty ()
-applyThroughEpochProp pm afterCross = do
-    scenario <- blockPropertyScenarioGen pm $ do
-=======
 applyThroughEpochProp :: HasConfigurations
                       => Genesis.Config
                       -> TxpConfiguration
@@ -537,7 +386,6 @@
                       -> BlockProperty ()
 applyThroughEpochProp genesisConfig txpConfig afterCross = do
     scenario <- blockPropertyScenarioGen genesisConfig txpConfig $ do
->>>>>>> 6a133448
         let
             approachEpochEdge =
                 pathSequence mempty . OldestFirst . NE.fromList $
@@ -550,39 +398,23 @@
                 replicate (afterCross + 2) "x"
         emitBlockApply BlockApplySuccess approachEpochEdge
         emitBlockApply BlockApplySuccess crossEpochEdge
-<<<<<<< HEAD
-    runBlockScenarioAndVerify pm scenario
-=======
     runBlockScenarioAndVerify genesisConfig txpConfig scenario
->>>>>>> 6a133448
 
 ----------------------------------------------------------------------------
 -- Forks
 ----------------------------------------------------------------------------
 
-<<<<<<< HEAD
-singleForkSpec :: HasStaticConfigurations => ProtocolMagic -> ForkDepth -> Spec
-singleForkSpec pm fd = do
-    blockPropertySpec pm singleForkDesc (singleForkProp pm fd)
-=======
 singleForkSpec :: HasStaticConfigurations
                => TxpConfiguration
                -> ForkDepth
                -> Spec
 singleForkSpec txpConfig fd = blockPropertySpec singleForkDesc
     $ \genesisConfig -> singleForkProp genesisConfig txpConfig fd
->>>>>>> 6a133448
   where
     singleForkDesc =
       "a blockchain of length q<=(9.5*k) blocks can switch to a fork " <>
       "of length j>i with a common prefix i, rollback depth d=q-i"
 
-<<<<<<< HEAD
-singleForkProp :: HasConfigurations => ProtocolMagic -> ForkDepth -> BlockProperty ()
-singleForkProp pm fd = do
-    scenario <- blockPropertyScenarioGen pm $ genSingleFork fd
-    runBlockScenarioAndVerify pm scenario
-=======
 singleForkProp :: HasConfigurations
                => Genesis.Config
                -> TxpConfiguration
@@ -591,7 +423,6 @@
 singleForkProp genesisConfig txpConfig fd = do
     scenario <- blockPropertyScenarioGen genesisConfig txpConfig $ genSingleFork genesisConfig fd
     runBlockScenarioAndVerify genesisConfig txpConfig scenario
->>>>>>> 6a133448
 
 data ForkDepth = ForkShort | ForkMedium | ForkDeep
 

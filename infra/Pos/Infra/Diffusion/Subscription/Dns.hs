--- conflicted
+++ resolved
@@ -30,11 +30,8 @@
 import           Pos.Infra.Network.Types (Bucket (..), DnsDomains (..),
                      NodeId (..), NodeType (..), resolveDnsDomains)
 import           Pos.Util.Timer (Timer, startTimer, waitTimer)
-<<<<<<< HEAD
-import           Pos.Util.Trace.Named (TraceNamed, appendName, logError, logNotice)
-=======
-import           Pos.Util.Trace (Severity (..), Trace, traceWith)
->>>>>>> 961874f7
+import           Pos.Util.Trace.Named (TraceNamed, appendName, logError,
+                     logNotice)
 
 -- | Resolve a fixed list of names to a NodeId (using a given port) repeatedly.
 -- If the resolution may give more than one address, the addresses are given

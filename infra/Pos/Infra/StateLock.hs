--- conflicted
+++ resolved
@@ -31,18 +31,13 @@
 import           Data.Time.Units (Microsecond)
 import           Mockable (CurrentTime, Mockable, currentTime)
 import           System.Mem (getAllocationCounter)
-<<<<<<< HEAD
-=======
-import           System.Wlog (LoggerNameBox, WithLogger, askLoggerName,
-                     usingLoggerName)
->>>>>>> 961874f7
 
 import           Pos.Core (HeaderHash)
 import           Pos.Util.Concurrent (modifyMVar, withMVar)
 import           Pos.Util.Concurrent.PriorityLock (Priority (..), PriorityLock,
                      newPriorityLock, withPriorityLock)
+import           Pos.Util.Trace (Trace, traceWith)
 import           Pos.Util.Util (HasLens', lensOf)
-import           Pos.Util.Trace (Trace, traceWith)
 
 
 -- | A simple wrapper over 'MVar' which stores 'HeaderHash' (our
@@ -112,7 +107,7 @@
 -- action is an old tip, result is put as a new tip.
 modifyStateLock :: forall ctx slr m a.
        MonadStateLock ctx slr m
-    => Trace m Value 
+    => Trace m Value
     -> Priority
     -> slr
     -> (HeaderHash -> m (HeaderHash, a))

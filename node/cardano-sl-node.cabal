name:                cardano-sl-node
version:             2.0.0
synopsis:            Cardano SL simple node executable
description:         Provides a 'cardano-node-simple' executable which can
                     connect to the Cardano network and act as a full node
                     but does not have any wallet capabilities.
license:             MIT
license-file:        LICENSE
author:              Serokell
maintainer:          Serokell <hi@serokell.io>
copyright:           2016 IOHK
category:            Currency
build-type:          Simple
extra-source-files:  README.md
cabal-version:       >=1.10

library
  hs-source-dirs:      src
  build-depends:       base
                     , cardano-sl
                     , cardano-sl-chain
                     , cardano-sl-core
                     , cardano-sl-db
                     , cardano-sl-infra
                     , cardano-sl-networking
                     , cardano-sl-util
                     , lens
                     , servant-server
                     , stm
                     , text
                     , time-units
                     , universum

  exposed-modules:     Cardano.Node.API

  other-modules:       Paths_cardano_sl_node

  default-language:    Haskell2010
  ghc-options:         -Wall

  default-extensions: TypeOperators
                      DataKinds
                      DefaultSignatures
                      NoImplicitPrelude
                      MultiParamTypeClasses
                      OverloadedStrings
                      ScopedTypeVariables
                      FlexibleInstances
                      FlexibleContexts
                      TypeFamilies
                      TypeApplications
                      TypeOperators
                      TemplateHaskell
                      RecordWildCards
                      ScopedTypeVariables
                      UndecidableInstances
                      MonadFailDesugaring
                      TupleSections

executable cardano-node-simple
  hs-source-dirs:      app
  main-is:             Main.hs
  build-depends:       base
                     , cardano-sl-core
                     , cardano-sl-util
                     , cardano-sl
                     , universum >= 0.1.11
  default-language:    Haskell2010
  ghc-options:         -threaded -rtsopts
                       -Wall
                       -O2

  -- linker speed up for linux
  if os(linux)
    ghc-options:       -optl-fuse-ld=gold
    ld-options:        -fuse-ld=gold

  default-extensions:   DeriveDataTypeable
                        DeriveGeneric
                        GeneralizedNewtypeDeriving
                        StandaloneDeriving
                        FlexibleContexts
                        FlexibleInstances
                        MultiParamTypeClasses
                        FunctionalDependencies
                        DefaultSignatures
                        NoImplicitPrelude
                        OverloadedStrings
                        TypeApplications
                        TupleSections
                        ViewPatterns
                        LambdaCase
                        MultiWayIf
                        ConstraintKinds
                        UndecidableInstances
                        BangPatterns
                        TemplateHaskell
                        ScopedTypeVariables
                        GADTs
                        MonadFailDesugaring

  build-tools: cpphs >= 1.19
  ghc-options: -pgmP cpphs -optP --cpp

test-suite property-tests
  hs-source-dirs:      test
  main-is:             Spec.hs
  other-modules:       ChainExtension
                       Translation

                       Chain.Abstract
                       Chain.Abstract.FinitelySupportedFunction
                       Chain.Abstract.Repartition
                       Chain.Abstract.Translate.FromUTxO
                       -- Chain.Abstract.Translate.ToCardano
                       Chain.Abstract.Translate.Policies
                       Chain.Policy
                       Infrastructure.Generator

  default-language:    Haskell2010
  type:                exitcode-stdio-1.0
  build-depends:       base
                     , HUnit
                     , QuickCheck
                     , cardano-sl-core
                     , cardano-sl-utxo
<<<<<<< HEAD
                     , cardano-sl-wallet
                     , constraints
=======
>>>>>>> 5180802a
                     , containers
                     , data-default >= 0.7
                     , hashable
                     , hspec
                     , lens
                     , mtl
                     , text
                     , universum >= 0.1.11
                     , validation
  ghc-options:
                       -threaded
                       -rtsopts
                       -Wall


  -- linker speed up for linux
  if os(linux)
    ghc-options:       -optl-fuse-ld=gold
    ld-options:        -fuse-ld=gold

  default-extensions:   DeriveDataTypeable
                        DeriveGeneric
                        GeneralizedNewtypeDeriving
                        StandaloneDeriving
                        FlexibleContexts
                        FlexibleInstances
                        MultiParamTypeClasses
                        FunctionalDependencies
                        DefaultSignatures
                        NoImplicitPrelude
                        OverloadedStrings
                        RecordWildCards
                        TypeApplications
                        TupleSections
                        ViewPatterns
                        LambdaCase
                        MultiWayIf
                        ConstraintKinds
                        UndecidableInstances
                        BangPatterns
                        TemplateHaskell
                        ScopedTypeVariables
                        GADTs
                        MonadFailDesugaring<|MERGE_RESOLUTION|>--- conflicted
+++ resolved
@@ -124,11 +124,6 @@
                      , QuickCheck
                      , cardano-sl-core
                      , cardano-sl-utxo
-<<<<<<< HEAD
-                     , cardano-sl-wallet
-                     , constraints
-=======
->>>>>>> 5180802a
                      , containers
                      , data-default >= 0.7
                      , hashable

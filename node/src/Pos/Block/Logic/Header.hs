{-# LANGUAGE AllowAmbiguousTypes #-}

-- | Header processing logic.

module Pos.Block.Logic.Header
       ( ClassifyHeaderRes (..)
       , classifyNewHeader
       , ClassifyHeadersRes (..)
       , classifyHeaders
       , getHeadersFromManyTo
       , getHeadersOlderExp
       , getHeadersFromToIncl
       ) where

import           Universum

import           Control.Monad.Except      (MonadError (throwError))
import           Control.Monad.Trans.Maybe (MaybeT (MaybeT), runMaybeT)
import           Data.List.NonEmpty        ((<|))
import qualified Data.Text                 as T
import           Formatting                (build, int, sformat, (%))
import           Serokell.Util.Text        (listJson)
import           Serokell.Util.Verify      (VerificationRes (..), isVerSuccess)
import           System.Wlog               (WithLogger, logDebug)

import           Pos.Block.Core            (BlockHeader)
import           Pos.Block.Logic.Util      (lcaWithMainChain)
import           Pos.Block.Pure            (VerifyHeaderParams (..), verifyHeader,
                                            verifyHeaders)
import           Pos.Configuration         (HasNodeConfiguration, recoveryHeadersMessage)
import           Pos.Core                  (BlockCount, EpochOrSlot (..),
<<<<<<< HEAD
                                            HasConfiguration, HeaderHash, SlotId (..),
                                            blkSecurityParam, difficultyL, epochOrSlotG,
=======
                                            HasCoreConstants, HeaderHash, SlotId (..),
                                            blkSecurityParam, bvdMaxHeaderSize,
                                            difficultyL, epochIndexL, epochOrSlotG,
>>>>>>> 3328a5a8
                                            getChainDifficulty, getEpochOrSlot,
                                            headerHash, headerHashG, headerSlotL,
                                            prevBlockL)
import           Pos.Core.Configuration    (genesisHash)
import           Pos.Crypto                (hash)
import           Pos.DB                    (MonadDBRead)
import qualified Pos.DB.Block              as DB
import qualified Pos.DB.DB                 as DB
import           Pos.Delegation.Cede       (dlgVerifyHeader, runDBCede)
import qualified Pos.GState                as GS
import           Pos.Lrc.Context           (LrcContext)
import qualified Pos.Lrc.DB                as LrcDB
import           Pos.Slotting.Class        (MonadSlots (getCurrentSlot))
import           Pos.Ssc.Class             (SscHelpersClass)
import           Pos.Util                  (HasLens', _neHead, _neLast)
import           Pos.Util.Chrono           (NE, NewestFirst (..), OldestFirst (..),
                                            toNewestFirst, toOldestFirst, _NewestFirst,
                                            _OldestFirst)

-- | Result of single (new) header classification.
data ClassifyHeaderRes
    = CHContinues
      -- ^ Header is direct continuation of main chain (i.e. its
      -- parent is our tip).
    | CHAlternative
      -- ^ Header continues main or alternative chain, it's more
      -- difficult than tip.
    | CHUseless !Text
      -- ^ Header is useless.
    | CHInvalid !Text
      -- ^ Header is invalid.
    deriving (Show)

-- | Make `ClassifyHeaderRes` from list of error messages using
-- `CHRinvalid` constructor. Intended to be used with `VerificationRes`.
-- Note: this version forces computation of all error messages. It can be
-- made more efficient but less informative by using head, for example.
mkCHRinvalid :: [Text] -> ClassifyHeaderRes
mkCHRinvalid = CHInvalid . T.intercalate "; "

-- | Classify new header announced by some node. Result is represented
-- as ClassifyHeaderRes type.
classifyNewHeader
    :: forall ctx ssc m.
<<<<<<< HEAD
    ( HasConfiguration
    , MonadSlots ctx m
=======
    ( HasCoreConstants
>>>>>>> 3328a5a8
    , DB.MonadBlockDB ssc m
    , MonadSlots ctx m
    , HasLens' ctx LrcContext
    )
    => BlockHeader ssc -> m ClassifyHeaderRes
-- Genesis headers seem useless, we can create them by ourselves.
classifyNewHeader (Left _) = pure $ CHUseless "genesis header is useless"
classifyNewHeader (Right header) = fmap (either identity identity) <$> runExceptT $ do
    curSlot <- getCurrentSlot
    tipHeader <- DB.getTipHeader @ssc
    let tipEoS = getEpochOrSlot tipHeader
    let newHeaderEoS = getEpochOrSlot header
    let newHeaderSlot = header ^. headerSlotL
    let newHeaderEpoch = header ^. epochIndexL
    let tip = headerHash tipHeader
    maxBlockHeaderSize <- bvdMaxHeaderSize . snd <$> GS.getAdoptedBVFull
    -- First of all we check whether header is from current slot and
    -- ignore it if it's not.
    when (maybe False (newHeaderSlot >) curSlot) $
        throwError $
        CHUseless $ sformat
            ("header is for future slot: our is "%build%
             ", header's is "%build)
            curSlot newHeaderSlot
    when (newHeaderEoS <= tipEoS) $
        throwError $
        CHUseless $ sformat
            ("header's slot "%build%
             " is less or equal than our tip's slot "%build)
            newHeaderEoS tipEoS
        -- If header's parent is our tip, we verify it against tip's header.
    if | tip == header ^. prevBlockL -> do
            leaders <-
                maybe (throwError $ CHUseless "Can't get leaders") pure =<<
                lift (LrcDB.getLeaders newHeaderEpoch)
            let vhp =
                    VerifyHeaderParams
                    { vhpPrevHeader = Just tipHeader
                    -- We don't verify whether header is from future,
                    -- because we already did it above. The principal
                    -- difference is that currently header from future
                    -- leads to 'CHUseless', but if we checked it
                    -- inside 'verifyHeader' it would be 'CHUseless'.
                    -- It's questionable though, maybe we will change
                    -- this decision.
                    , vhpCurrentSlot = Nothing
                    , vhpLeaders = Just leaders
                    , vhpMaxSize = Just maxBlockHeaderSize
                    , vhpVerifyNoUnknown = False
                    }
            case verifyHeader vhp (Right header) of
                VerFailure errors -> throwError $ mkCHRinvalid errors
                _                 -> pass

            dlgHeaderValid <- runDBCede $ runExceptT $ dlgVerifyHeader header
            whenLeft dlgHeaderValid $ throwError . CHInvalid

            pure CHContinues
        -- If header's parent is not our tip, we check whether it's
        -- more difficult than our main chain.
        | tipHeader ^. difficultyL < header ^. difficultyL -> pure CHAlternative
        -- If header can't continue main chain and is not more
        -- difficult than main chain, it's useless.
        | otherwise ->
            pure $ CHUseless $
            "header doesn't continue main chain and is not more difficult"

-- | Result of multiple headers classification.
data ClassifyHeadersRes ssc
    = CHsValid (BlockHeader ssc)   -- ^ Header list can be applied,
                                   --    LCA child attached.
    | CHsUseless !Text             -- ^ Header is useless.
    | CHsInvalid !Text             -- ^ Header is invalid.
    deriving (Show)

-- | Classify headers received in response to 'GetHeaders' message.
--
-- * If there are any errors in chain of headers, CHsInvalid is returned.
-- * If chain of headers is a valid continuation or alternative branch,
--    lca child is returned.
-- * If chain of headers forks from our main chain too much, CHsUseless
--    is returned, because paper suggests doing so.
-- * CHsUseless is also returned if we aren't too far behind the current slot
--    (i.e. if 'needRecovery' is false) but the newest header in the list isn't
--    from the current slot. See CSL-177.
classifyHeaders ::
       forall ctx ssc m.
       ( DB.MonadBlockDB ssc m
       , MonadCatch m
       , HasLens' ctx LrcContext
       , MonadSlots ctx m
       , WithLogger m
       , HasConfiguration
       )
    => Bool -- recovery in progress?
    -> NewestFirst NE (BlockHeader ssc)
    -> m (ClassifyHeadersRes ssc)
classifyHeaders inRecovery headers = do
    tipHeader <- DB.getTipHeader @ssc
    let tip = headerHash tipHeader
    haveOldestParent <- isJust <$> DB.blkGetHeader @ssc oldestParentHash
    leaders <- LrcDB.getLeaders oldestHeaderEpoch
    let headersValid =
            isVerSuccess $
            verifyHeaders leaders (headers & _NewestFirst %~ toList)
    mbCurrentSlot <- getCurrentSlot
    let newestHeaderConvertedSlot =
            case newestHeader ^. epochOrSlotG of
                EpochOrSlot (Left e)  -> SlotId e minBound
                EpochOrSlot (Right s) -> s
    if
       | newestHash == headerHash tip ->
             pure $ CHsUseless "Newest hash is the same as our tip"
       | newestHeader ^. difficultyL <= tipHeader ^. difficultyL ->
             pure $ CHsUseless
                 "Newest hash difficulty is not greater than our tip's"
       | Just currentSlot <- mbCurrentSlot,
         not inRecovery,
         newestHeaderConvertedSlot /= currentSlot ->
             pure $ CHsUseless $ sformat
                 ("Newest header is from slot "%build%", but current slot"%
                  " is "%build%" (and we're not in recovery mode)")
                 (newestHeader ^. epochOrSlotG) currentSlot
         -- This check doesn't normally fail. RetrievalWorker
         -- calculates lrc every time before calling this function so
         -- it only fails when oldest header is from the next epoch e'
         -- and somehow lrc didn't calculate data for e' knowing the
         -- last header from e.
       | isNothing leaders ->
             pure $ CHsUseless $
             "Don't know leaders for oldest header epoch " <> pretty headersValid
       | not headersValid ->
             pure $ CHsInvalid "Header chain is invalid"
       | not haveOldestParent ->
             pure $ CHsInvalid
                 "Didn't manage to find block corresponding to parent \
                 \of oldest element in chain (should be one of checkpoints)"
       | otherwise -> fromMaybe uselessGeneral <$> processClassify tipHeader
  where
    newestHeader = headers ^. _NewestFirst . _neHead
    newestHash = headerHash newestHeader
    oldestHeader = headers ^. _NewestFirst . _neLast
    oldestHeaderEpoch = oldestHeader ^. epochIndexL
    oldestParentHash = oldestHeader ^. prevBlockL
    uselessGeneral =
        CHsUseless "Couldn't find lca -- maybe db state updated in the process"
    processClassify tipHeader = runMaybeT $ do
        lift $ logDebug $
            sformat ("Classifying headers: "%listJson) $ map (view headerHashG) headers
        lca <-
            MaybeT . DB.blkGetHeader =<<
            MaybeT (lcaWithMainChain $ toOldestFirst headers)
        let depthDiff :: BlockCount
            depthDiff = getChainDifficulty (tipHeader ^. difficultyL) -
                        getChainDifficulty (lca ^. difficultyL)
        lcaChild <- MaybeT $ pure $
            find (\bh -> bh ^. prevBlockL == headerHash lca) headers
        pure $ if
            | hash lca == hash tipHeader -> CHsValid lcaChild
            | depthDiff < 0 -> error "classifyHeaders@depthDiff is negative"
            | depthDiff > blkSecurityParam ->
                  CHsUseless $
                  sformat ("Difficulty difference of (tip,lca) is "%int%
                           " which is more than blkSecurityParam = "%int)
                          depthDiff blkSecurityParam
            | otherwise -> CHsValid lcaChild

-- | Given a set of checkpoints @c@ to stop at and a terminating
-- header hash @h@, we take @h@ block (or tip if latter is @Nothing@)
-- and fetch the blocks until one of checkpoints is encountered. In
-- case we got deeper than 'recoveryHeadersMessage', we return
-- 'recoveryHeadersMessage' headers starting from the the newest
-- checkpoint that's in our main chain to the newest ones.
getHeadersFromManyTo
    :: forall ssc m.
       (DB.MonadBlockDB ssc m, WithLogger m, MonadError Text m, HasConfiguration, HasNodeConfiguration)
    => NonEmpty HeaderHash  -- ^ Checkpoints; not guaranteed to be
                            --   in any particular order
    -> Maybe HeaderHash
    -> m (NewestFirst NE (BlockHeader ssc))
getHeadersFromManyTo checkpoints startM = do
    logDebug $
        sformat ("getHeadersFromManyTo: "%listJson%", start: "%build)
                checkpoints startM
    validCheckpoints <- noteM "Failed to retrieve checkpoints" $
        nonEmpty . catMaybes <$>
        mapM (DB.blkGetHeader @ssc) (toList checkpoints)
    tip <- GS.getTip
    unless (all ((/= tip) . headerHash) validCheckpoints) $
        throwError "Found checkpoint that is equal to our tip"
    let startFrom = fromMaybe tip startM
        isCheckpoint bh =
            any (\c -> bh ^. headerHashG == c ^. headerHashG) validCheckpoints
        parentIsCheckpoint bh =
            any (\c -> bh ^. prevBlockL == c ^. headerHashG) validCheckpoints
        whileCond bh = not (isCheckpoint bh)
    headers <- noteM "Failed to load headers by depth" . fmap (_NewestFirst nonEmpty) $
        DB.loadHeadersByDepthWhile whileCond recoveryHeadersMessage startFrom
    let newestH = headers ^. _NewestFirst . _neHead
        oldestH = headers ^. _NewestFirst . _neLast
    logDebug $
        sformat ("getHeadersFromManyTo: retrieved headers, oldest is "
                % build % ", newest is " % build) oldestH newestH
    if parentIsCheckpoint oldestH
    then pure headers
    else do
        logDebug $ "getHeadersFromManyTo: giving headers in recovery mode"
        inMainCheckpoints <-
            noteM "Filtered set of valid checkpoints is empty" $
            nonEmpty <$> filterM GS.isBlockInMainChain (toList validCheckpoints)
        logDebug $ "getHeadersFromManyTo: got checkpoints in main chain"
        let lowestCheckpoint =
                maximumBy (comparing getEpochOrSlot) inMainCheckpoints
            loadUpCond _ h = h < recoveryHeadersMessage
        up <- GS.loadHeadersUpWhile lowestCheckpoint loadUpCond
        res <- note "loadHeadersUpWhile returned empty list" $
            _NewestFirst nonEmpty (toNewestFirst $ over _OldestFirst (drop 1) up)
        logDebug $ "getHeadersFromManyTo: loaded non-empty list of headers, returning"
        pure res
  where
    noteM :: (MonadError e n) => e -> n (Maybe a) -> n a
    noteM reason action = note reason =<< action

-- | Given a starting point hash (we take tip if it's not in storage)
-- it returns not more than 'blkSecurityParam' blocks distributed
-- exponentially base 2 relatively to the depth in the blockchain.
getHeadersOlderExp
    :: forall ssc m.
       (HasConfiguration, MonadDBRead m, SscHelpersClass ssc)
    => Maybe HeaderHash -> m (OldestFirst NE HeaderHash)
getHeadersOlderExp upto = do
    tip <- GS.getTip
    let upToReal = fromMaybe tip upto
    -- Using 'blkSecurityParam + 1' because fork can happen on k+1th one.
    (allHeaders :: NewestFirst [] (BlockHeader ssc)) <-
        -- loadHeadersByDepth always returns nonempty list unless you
        -- pass depth 0 (we pass k+1). It throws if upToReal is
        -- absent. So it either throws or returns nonempty.
        DB.loadHeadersByDepth @ssc (blkSecurityParam + 1) upToReal
    let toNE = fromMaybe (error "getHeadersOlderExp: couldn't create nonempty") .
               nonEmpty
    let selectedHashes :: NewestFirst [] HeaderHash
        selectedHashes =
            fmap headerHash allHeaders &
                _NewestFirst %~ selectIndices (twoPowers $ length allHeaders)

    pure . toOldestFirst . (_NewestFirst %~ toNE) $ selectedHashes
  where
    -- For given n, select indices from start so they decrease as
    -- power of 2. Also include last element of the list.
    --
    -- λ> twoPowers 0 ⇒ []
    -- λ> twoPowers 1 ⇒ [0]
    -- λ> twoPowers 5 ⇒ [0,1,3,4]
    -- λ> twoPowers 7 ⇒ [0,1,3,6]
    -- λ> twoPowers 19 ⇒ [0,1,3,7,15,18]
    twoPowers n
        | n < 0 = error $ "getHeadersOlderExp#twoPowers called w/" <> show n
    twoPowers 0 = []
    twoPowers 1 = [0]
    twoPowers n = (takeWhile (< (n - 1)) $ map pred $ 1 : iterate (* 2) 2) ++ [n - 1]
    -- Effectively do @!i@ for any @i@ from the index list applied to
    -- source list. Index list _must_ be increasing.
    --
    -- λ> selectIndices [0, 5, 8] "123456789"
    -- "169"
    -- λ> selectIndices [4] "123456789"
    -- "5"
    selectIndices :: [Int] -> [a] -> [a]
    selectIndices ixs elems  =
        let selGo _ [] _ = []
            selGo [] _ _ = []
            selGo ee@(e:es) ii@(i:is) skipped
                | skipped == i = e : selGo ee is skipped
                | otherwise = selGo es ii $ succ skipped
        in selGo elems ixs 0

-- CSL-396 don't load all the blocks into memory at once
-- | Given @from@ and @to@ headers where @from@ is older (not strict)
-- than @to@, and valid chain in between can be found, headers in
-- range @[from..to]@ will be found.
getHeadersFromToIncl
    :: forall ssc m .
       (HasConfiguration, MonadDBRead m, SscHelpersClass ssc)
    => HeaderHash -> HeaderHash -> m (Maybe (OldestFirst NE HeaderHash))
getHeadersFromToIncl older newer = runMaybeT . fmap OldestFirst $ do
    -- oldest and newest blocks do exist
    start <- MaybeT $ DB.blkGetHeader @ssc newer
    end   <- MaybeT $ DB.blkGetHeader @ssc older
    guard $ getEpochOrSlot start >= getEpochOrSlot end
    let lowerBound = getEpochOrSlot end
    if newer == older
    then pure $ one newer
    else loadHeadersDo lowerBound (one newer) $ start ^. prevBlockL
  where
    loadHeadersDo
        :: EpochOrSlot
        -> NonEmpty HeaderHash
        -> HeaderHash
        -> MaybeT m (NonEmpty HeaderHash)
    loadHeadersDo lowerBound hashes nextHash
        | nextHash == genesisHash = mzero
        | nextHash == older = pure $ nextHash <| hashes
        | otherwise = do
            nextHeader <- MaybeT $ (DB.blkGetHeader @ssc) nextHash
            guard $ getEpochOrSlot nextHeader > lowerBound
            -- hashes are being prepended so the oldest hash will be the last
            -- one to be prepended and thus the order is OldestFirst
            loadHeadersDo lowerBound (nextHash <| hashes) (nextHeader ^. prevBlockL)<|MERGE_RESOLUTION|>--- conflicted
+++ resolved
@@ -29,14 +29,9 @@
                                             verifyHeaders)
 import           Pos.Configuration         (HasNodeConfiguration, recoveryHeadersMessage)
 import           Pos.Core                  (BlockCount, EpochOrSlot (..),
-<<<<<<< HEAD
                                             HasConfiguration, HeaderHash, SlotId (..),
-                                            blkSecurityParam, difficultyL, epochOrSlotG,
-=======
-                                            HasCoreConstants, HeaderHash, SlotId (..),
                                             blkSecurityParam, bvdMaxHeaderSize,
                                             difficultyL, epochIndexL, epochOrSlotG,
->>>>>>> 3328a5a8
                                             getChainDifficulty, getEpochOrSlot,
                                             headerHash, headerHashG, headerSlotL,
                                             prevBlockL)
@@ -81,12 +76,8 @@
 -- as ClassifyHeaderRes type.
 classifyNewHeader
     :: forall ctx ssc m.
-<<<<<<< HEAD
     ( HasConfiguration
     , MonadSlots ctx m
-=======
-    ( HasCoreConstants
->>>>>>> 3328a5a8
     , DB.MonadBlockDB ssc m
     , MonadSlots ctx m
     , HasLens' ctx LrcContext
@@ -260,10 +251,15 @@
 -- case we got deeper than 'recoveryHeadersMessage', we return
 -- 'recoveryHeadersMessage' headers starting from the the newest
 -- checkpoint that's in our main chain to the newest ones.
-getHeadersFromManyTo
-    :: forall ssc m.
-       (DB.MonadBlockDB ssc m, WithLogger m, MonadError Text m, HasConfiguration, HasNodeConfiguration)
-    => NonEmpty HeaderHash  -- ^ Checkpoints; not guaranteed to be
+getHeadersFromManyTo ::
+       forall ssc m.
+       ( DB.MonadBlockDB ssc m
+       , WithLogger m
+       , MonadError Text m
+       , HasConfiguration
+       , HasNodeConfiguration
+       )
+    => NonEmpty HeaderHash -- ^ Checkpoints; not guaranteed to be
                             --   in any particular order
     -> Maybe HeaderHash
     -> m (NewestFirst NE (BlockHeader ssc))

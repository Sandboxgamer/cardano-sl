--- conflicted
+++ resolved
@@ -70,28 +70,6 @@
 retrievalWorker = worker outs $ \sendActions -> handleAll handleWE $ do
     NodeContext{..} <- getNodeContext
     let loop queue recHeaderVar = ifNotShutdown $ reportingFatal $ do
-<<<<<<< HEAD
-           ph <- atomically $ readTBQueue queue
-           handleAll (handleLE recHeaderVar ph) $ reportingFatal $
-               handle sendActions ph
-           let needQueryMore = atomically $ do
-                   isEmpty <- isEmptyTBQueue queue
-                   recHeader <- tryReadTMVar recHeaderVar
-                   pure $ guard isEmpty *> recHeader
-           let tryFillQueue (0 :: Int) _ =
-                   void $ atomically $ tryTakeTMVar recHeaderVar
-               tryFillQueue tries action =
-                   whenM (atomically $ isEmptyTBQueue queue) $
-                       action >> tryFillQueue (tries - 1) action
-           tryFillQueue 5 $ whenJustM needQueryMore $ \(peerId, rHeader) -> do
-               logDebug "Queue is empty, we're in recovery mode -> querying more"
-               whenJustM (mkHeadersRequest (Just $ headerHash rHeader)) $ \mghNext ->
-                   handleAll (handleLE recHeaderVar ph) $ reportingFatal $
-                   withConnectionTo sendActions peerId $ \_peerData ->
-                       requestHeaders mghNext (Just rHeader) peerId
-           loop queue recHeaderVar
-
-=======
             logDebug "Waiting on the queue"
             ph <- atomically $ readTBQueue queue
             handleAll (handleLE recHeaderVar ph) $ reportingFatal $
@@ -112,7 +90,6 @@
                     withConnectionTo sendActions peerId $ \_peerData ->
                         requestHeaders mghNext (Just rHeader) peerId
             loop queue recHeaderVar
->>>>>>> cbcb655d
     logDebug "Starting retrievalWorker loop"
     loop ncBlockRetrievalQueue ncRecoveryHeader
   where
@@ -245,14 +222,10 @@
 triggerRecovery :: WorkMode ssc m => SendActions m -> m ()
 triggerRecovery sendActions = unlessM isRecoveryMode $ do
     logDebug "Recovery triggered"
-<<<<<<< HEAD
-    converseToNeighbors sendActions requestTip
-=======
     converseToNeighbors sendActions requestTip `catch`
         (\(e :: SomeException) ->
            logDebug ("Error happened in triggerRecovery" <> show e) >> throwM e)
     logDebug "Recovery triggered ended"
->>>>>>> cbcb655d
 
 -- | Make 'GetHeaders' message using our main chain. This function
 -- chooses appropriate 'from' hashes and puts them into 'GetHeaders'

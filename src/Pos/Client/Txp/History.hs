--- conflicted
+++ resolved
@@ -47,7 +47,7 @@
 import           Pos.Block.Core               (Block, MainBlock, mainBlockSlot,
                                                mainBlockTxPayload)
 import           Pos.Block.Types              (Blund)
-import           Pos.Context                  (GenesisUtxo, genesisUtxoM)
+import           Pos.Context                  (GenesisUtxo (..), genesisUtxoM)
 import           Pos.Core                     (Address, ChainDifficulty, HeaderHash,
                                                Timestamp (..), difficultyL)
 import           Pos.Crypto                   (WithHash (..), withHash)
@@ -62,7 +62,6 @@
 #else
 import           Pos.Txp                      (txProcessTransaction)
 #endif
-<<<<<<< HEAD
 import           Pos.Txp                      (GenesisStakeholders, MonadTxpMem,
                                                MonadUtxo, MonadUtxoRead, ToilT, Tx (..),
                                                TxAux (..), TxDistribution, TxId, TxOut,
@@ -70,15 +69,6 @@
                                                applyTxToUtxo, evalToilTEmpty,
                                                flattenTxPayload, getLocalTxs, runDBToil,
                                                topsortTxs, txOutAddress, utxoGet)
-=======
-import           Pos.Txp                      (GenesisUtxo (..), MonadTxpMem, MonadUtxo,
-                                               MonadUtxoRead, ToilT, Tx (..), TxAux (..),
-                                               TxDistribution, TxId, TxOut, TxOutAux (..),
-                                               TxWitness, TxpError (..), applyTxToUtxo,
-                                               evalToilTEmpty, flattenTxPayload,
-                                               getLocalTxs, runDBToil, topsortTxs,
-                                               txOutAddress, utxoGet)
->>>>>>> bc18b64e
 import           Pos.Util                     (eitherToThrow, maybeThrow)
 import           Pos.WorkMode.Class           (TxpExtra_TMP)
 

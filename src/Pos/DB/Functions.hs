{-# LANGUAGE ExistentialQuantification #-}
{-# LANGUAGE ScopedTypeVariables       #-}

-- | Basically wrappers over RocksDB library.

module Pos.DB.Functions
       ( openDB
       , rocksDelete
       , rocksGetBi
       , rocksGetBytes
       , rocksPutBi
       , rocksPutBytes
       , traverseAllEntries
       , rocksDecodeMaybe
       , rocksDecodeKeyValMaybe

       -- * Batch
       , RocksBatchOp (..)
       , SomeBatchOp (..)
       , rocksWriteBatch
       ) where

<<<<<<< HEAD
import qualified Data.ByteString.Lazy as BSL
import           Data.Default         (def)
import qualified Database.RocksDB     as Rocks
import           Formatting           (sformat, shown, string, (%))
=======
import           Control.Monad.Trans.Resource (MonadResource)
import qualified Data.ByteString.Lazy         as BSL
import           Data.Default                 (def)
import           Data.List.NonEmpty           (NonEmpty)
import qualified Database.RocksDB             as Rocks
import           Formatting                   (sformat, shown, string, (%))
>>>>>>> ce3f066f
import           Universum

import           Pos.Binary.Class     (Bi, decodeFull, encodeStrict)
import           Pos.DB.Error         (DBError (DBMalformed))
import           Pos.DB.Types         (DB (..))

-- | Open DB stored on disk.
openDB :: MonadIO m => FilePath -> m (DB ssc)
openDB fp = DB def def def
                   <$> Rocks.open fp def { Rocks.createIfMissing = True }

-- | Read ByteString from RocksDb using given key.
rocksGetBytes :: (MonadIO m) => ByteString -> DB ssc -> m (Maybe ByteString)
rocksGetBytes key DB {..} = Rocks.get rocksDB rocksReadOpts key

-- | Read serialized value from RocksDB using given key.
rocksGetBi
    :: forall v m ssc.
       (Bi v, MonadIO m, MonadThrow m)
    => ByteString -> DB ssc -> m (Maybe v)
rocksGetBi key db = do
    bytes <- rocksGetBytes key db
    traverse (rocksDecode . (ToDecodeValue key)) bytes

data ToDecode
    = ToDecodeKey !ByteString
    | ToDecodeValue !ByteString
                    !ByteString

rocksDecode :: (Bi v, MonadThrow m) => ToDecode -> m v
rocksDecode (ToDecodeKey key) =
    either (onParseError key) pure . decodeFull . BSL.fromStrict $ key
rocksDecode (ToDecodeValue key val) =
    either (onParseError key) pure . decodeFull . BSL.fromStrict $ val

onParseError :: (MonadThrow m) => ByteString -> [Char] -> m a
onParseError rawKey errMsg = throwM $ DBMalformed $ sformat fmt rawKey errMsg
  where
    fmt = "rocksGetBi: stored value is malformed, key = "%shown%", err: "%string

rocksDecodeMaybe :: (Bi v) => ByteString -> Maybe v
rocksDecodeMaybe = rightToMaybe . decodeFull . BSL.fromStrict

rocksDecodeKeyVal :: (Bi k, Bi v, MonadThrow m)
                  => (ByteString, ByteString) -> m (k, v)
rocksDecodeKeyVal (k, v) =
    (,) <$> rocksDecode (ToDecodeKey k) <*> rocksDecode (ToDecodeValue k v)

rocksDecodeKeyValMaybe
    :: (Bi k, Bi v)
    => (ByteString, ByteString) -> Maybe (k, v)
rocksDecodeKeyValMaybe (k, v) = (,) <$> rocksDecodeMaybe k <*> rocksDecodeMaybe v

-- | Write ByteString to RocksDB for given key.
rocksPutBytes :: (MonadIO m) => ByteString -> ByteString -> DB ssc -> m ()
rocksPutBytes k v DB {..} = Rocks.put rocksDB rocksWriteOpts k v

-- | Write serializable value to RocksDb for given key.
rocksPutBi :: (Bi v, MonadIO m) => ByteString -> v -> DB ssc -> m ()
rocksPutBi k v = rocksPutBytes k (encodeStrict v)

rocksDelete :: (MonadIO m) => ByteString -> DB ssc -> m ()
rocksDelete k DB {..} = Rocks.delete rocksDB rocksWriteOpts k

traverseAllEntries
    :: (Bi k, Bi v, MonadMask m, MonadIO m)
    => DB ssc
    -> m b
    -> (b -> k -> v -> m b)
    -> m b
traverseAllEntries DB{..} init folder =
    bracket (Rocks.createIter rocksDB rocksReadOpts) (Rocks.releaseIter) $
    \it -> do
        Rocks.iterFirst it
        let step = do
                kv <- Rocks.iterEntry it
                Rocks.iterNext it
                traverse rocksDecodeKeyVal kv `catch` \(_ :: DBError) -> step
            run b = step >>= maybe (pure b) (uncurry (folder b) >=> run)
        init >>= run

----------------------------------------------------------------------------
-- Batch
----------------------------------------------------------------------------

class RocksBatchOp a where
    toBatchOp :: a -> [Rocks.BatchOp]

data EmptyBatchOp
instance RocksBatchOp EmptyBatchOp where
    toBatchOp _ = []

data SomeBatchOp =
    forall a. RocksBatchOp a =>
              SomeBatchOp a

instance Monoid SomeBatchOp where
    mempty = SomeBatchOp ([]::[EmptyBatchOp])
    mappend a b = SomeBatchOp [a, b]

instance RocksBatchOp Rocks.BatchOp where
    toBatchOp = pure

instance RocksBatchOp SomeBatchOp where
    toBatchOp (SomeBatchOp a) = toBatchOp a

-- instance (Foldable t, RocksBatchOp a) => RocksBatchOp (t a) where
--     toBatchOp = concatMap toBatchOp -- overlapping instances, wtf ?????

instance RocksBatchOp a => RocksBatchOp [a] where
    toBatchOp = concatMap toBatchOp

instance RocksBatchOp a => RocksBatchOp (NonEmpty a) where
    toBatchOp = concatMap toBatchOp

-- | Write Batch encapsulation
rocksWriteBatch :: (RocksBatchOp a, MonadIO m) => [a] -> DB ssc -> m ()
rocksWriteBatch batch DB {..} =
    Rocks.write rocksDB rocksWriteOpts (concatMap toBatchOp batch)<|MERGE_RESOLUTION|>--- conflicted
+++ resolved
@@ -20,19 +20,11 @@
        , rocksWriteBatch
        ) where
 
-<<<<<<< HEAD
 import qualified Data.ByteString.Lazy as BSL
 import           Data.Default         (def)
 import qualified Database.RocksDB     as Rocks
 import           Formatting           (sformat, shown, string, (%))
-=======
-import           Control.Monad.Trans.Resource (MonadResource)
-import qualified Data.ByteString.Lazy         as BSL
-import           Data.Default                 (def)
-import           Data.List.NonEmpty           (NonEmpty)
-import qualified Database.RocksDB             as Rocks
-import           Formatting                   (sformat, shown, string, (%))
->>>>>>> ce3f066f
+import           Data.List.NonEmpty   (NonEmpty)
 import           Universum
 
 import           Pos.Binary.Class     (Bi, decodeFull, encodeStrict)

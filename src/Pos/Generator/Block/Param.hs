--- conflicted
+++ resolved
@@ -81,12 +81,10 @@
     -- 'toPublic'.
     , _bgpBlockCount  :: !BlockCount
     -- ^ Number of blocks to generate.
-<<<<<<< HEAD
     , _bgpTxGenParams :: !TxGenParams
-=======
-    , _bgpInplaceDB  :: !Bool
+    -- ^ Transaction generation parameters.
+    , _bgpInplaceDB   :: !Bool
     -- ^ Whether to extend existing DB.
->>>>>>> 73182dd3
     }
 
 makeClassy ''BlockGenParams

{-# LANGUAGE RankNTypes          #-}
{-# LANGUAGE ScopedTypeVariables #-}

-- | High-level scenarios which can be launched.

module Pos.Launcher.Scenario
       ( runNode
       , initSemaphore
       , runNode'
       , nodeStartMsg
       ) where

import           Universum

import           Control.Lens        (views)
import           Development.GitRev  (gitBranch, gitHash)
import           Ether.Internal      (HasLens (..))
import           Formatting          (build, sformat, shown, int, (%))
import           Mockable            (fork)
import           Serokell.Util.Text  (listJson)
import           System.Exit         (ExitCode (..))
import           System.Wlog         (WithLogger, getLoggerName, logError, logInfo,
                                      logWarning)

import           Pos.Communication   (ActionSpec (..), OutSpecs, WorkerSpec,
                                      wrapActionSpec)
import qualified Pos.Constants       as Const
<<<<<<< HEAD
import           Pos.Context         (BlkSemaphore (..), HasNodeContext (..), NodeContext,
                                      getOurPubKeyAddress, getOurPublicKey)
import           Pos.Genesis         (GenesisWStakeholders (..), bootDustThreshold)
=======
import           Pos.DHT.Real        (kademliaJoinNetwork, KademliaDHTInstance (..))
import           Pos.Context         (BlkSemaphore (..), HasNodeContext (..),
                                      genesisStakeholdersM, getOurPubKeyAddress,
                                      getOurPublicKey, NodeContext (..))
>>>>>>> 49e3805a
import qualified Pos.GState          as GS
import           Pos.Launcher.Resource (NodeResources (..))
import           Pos.Lrc.DB          as LrcDB
import           Pos.Network.Types   (NetworkConfig (..), topologyRunKademlia)
import           Pos.Reporting       (reportMisbehaviourSilent)
import           Pos.Security        (SecurityWorkersClass)
import           Pos.Shutdown        (waitForWorkers)
import           Pos.Slotting        (waitSystemStart)
import           Pos.Ssc.Class       (SscConstraint)
import           Pos.Types           (addressHash)
import           Pos.Util            (inAssertMode)
import           Pos.Util.LogSafe    (logInfoS)
import           Pos.Util.UserSecret (HasUserSecret (..))
import           Pos.Worker          (allWorkers)
import           Pos.WorkMode.Class  (WorkMode)

-- | Entry point of full node.
-- Initialization, running of workers, running of plugins.
runNode'
    :: forall ssc ctx m.
       ( SscConstraint ssc
       , SecurityWorkersClass ssc
       , WorkMode ssc ctx m
       , HasNodeContext ssc ctx
       , HasUserSecret ctx
       )
    => NodeResources ssc m
    -> [WorkerSpec m]
    -> [WorkerSpec m]
    -> WorkerSpec m
runNode' NodeResources {..} workers' plugins' = ActionSpec $ \vI sendActions -> do

    logInfo $ "cardano-sl, commit " <> $(gitHash) <> " @ " <> $(gitBranch)
    nodeStartMsg
    inAssertMode $ logInfo "Assert mode on"
    pk <- getOurPublicKey
    addr <- getOurPubKeyAddress
    let pkHash = addressHash pk
    logInfoS $ sformat ("My public key is: "%build%
                        ", address: "%build%
                        ", pk hash: "%build) pk addr pkHash

<<<<<<< HEAD
    genesisStakeholders <- view (lensOf @GenesisWStakeholders)
    logInfo $ sformat ("Dust threshold: "%build)
        (bootDustThreshold genesisStakeholders)
    logInfo $ sformat ("Genesis stakeholders: " %build) genesisStakeholders
=======
    -- Synchronously join the Kademlia network before doing any more.
    -- If we can't join the network, an exception is raised and the program
    -- stops.
    case topologyRunKademlia (ncTopology (ncNetworkConfig nrContext)) of
        Nothing -> return ()
        Just kInst -> kademliaJoinNetwork kInst (kdiInitialPeers kInst)

    genesisStakeholders <- genesisStakeholdersM
    logInfo $ sformat ("Genesis stakeholders: " %int) (length genesisStakeholders)
>>>>>>> 49e3805a

    lastKnownEpoch <- LrcDB.getEpoch
    let onNoLeaders = logWarning "Couldn't retrieve last known leaders list"
    let onLeaders leaders =
            logInfo $
            sformat ("Last known leaders for epoch "%build%" are: "%listJson)
                    lastKnownEpoch leaders
    LrcDB.getLeaders lastKnownEpoch >>= maybe onNoLeaders onLeaders

    initSemaphore
    waitSystemStart
    let unpackPlugin (ActionSpec action) =
            action vI sendActions `catch` reportHandler
    mapM_ (fork . unpackPlugin) workers'
    mapM_ (fork . unpackPlugin) plugins'

    -- Instead of sleeping forever, we wait until graceful shutdown
    -- TBD why don't we also wait for the plugins?
    waitForWorkers (length workers')
    exitWith (ExitFailure 20)
  where
    -- FIXME shouldn't this kill the whole program?
    -- FIXME: looks like something bad.
    -- FIXME [CSL-1340]: it should be reported as 'RError'.
    reportHandler (SomeException e) = do
        loggerName <- getLoggerName
        reportMisbehaviourSilent False $
            sformat ("Worker/plugin with logger name "%shown%
                    " failed with exception: "%shown)
            loggerName e

-- | Entry point of full node.
-- Initialization, running of workers, running of plugins.
runNode ::
       ( SscConstraint ssc
       , SecurityWorkersClass ssc
       , WorkMode ssc ctx m
       , HasNodeContext ssc ctx
       , HasUserSecret ctx
       )
    => NodeResources ssc m
    -> ([WorkerSpec m], OutSpecs)
    -> (WorkerSpec m, OutSpecs)
runNode nr (plugins, plOuts) =
    (, plOuts <> wOuts) $ runNode' nr workers' plugins'
  where
    (workers', wOuts) = allWorkers nr
    plugins' = map (wrapActionSpec "plugin") plugins

-- | This function prints a very useful message when node is started.
nodeStartMsg :: WithLogger m => m ()
nodeStartMsg = logInfo msg
  where
    msg = sformat ("Application: " %build% ", last known block version " %build)
                   Const.curSoftwareVersion Const.lastKnownBlockVersion

----------------------------------------------------------------------------
-- Details
----------------------------------------------------------------------------

-- TODO @pva701: somebody who knows what is going on here fix it.
-- We delegate the right to produce block to node @encToPublic encryptedSK@,
-- why does such node exist?
-- If this function is correct:
-- 1. explain me why it's correct.
-- 2. please don't run it in dev mode, because of there is not a node with delegated PK
-- and node2 doesn't produce blocks and the error about poor chain quality appears in the log.

-- putProxySecretKeys ::
--        ( MonadDB m
--        , MonadReader ctx m
--        , MonadIO m
--        , HasUserSecret ctx
--        , HasPrimaryKey ctx )
--     => m ()
-- putProxySecretKeys = do
--     uSecret <- atomically . readTVar =<< view userSecret
--     secretKey <- view primaryKey
--     let eternity = (minBound, maxBound)
--         makeOwnPSK =
--             flip (createPsk secretKey) eternity . encToPublic
--         ownPSKs = uSecret ^.. usKeys . _tail . each . to makeOwnPSK
--     for_ ownPSKs addProxySecretKey

initSemaphore :: (WorkMode ssc ctx m) => m ()
initSemaphore = do
    semaphore <- views (lensOf @BlkSemaphore) unBlkSemaphore
    whenJustM (tryReadMVar semaphore) $ const $
        logError "ncBlkSemaphore is not empty at the very beginning"
    tip <- GS.getTip
    putMVar semaphore tip<|MERGE_RESOLUTION|>--- conflicted
+++ resolved
@@ -12,44 +12,39 @@
 
 import           Universum
 
-import           Control.Lens        (views)
-import           Development.GitRev  (gitBranch, gitHash)
-import           Ether.Internal      (HasLens (..))
-import           Formatting          (build, sformat, shown, int, (%))
-import           Mockable            (fork)
-import           Serokell.Util.Text  (listJson)
-import           System.Exit         (ExitCode (..))
-import           System.Wlog         (WithLogger, getLoggerName, logError, logInfo,
-                                      logWarning)
+import           Control.Lens          (views)
+import           Development.GitRev    (gitBranch, gitHash)
+import           Ether.Internal        (HasLens (..))
+import           Formatting            (build, int, sformat, shown, (%))
+import           Mockable              (fork)
+import           Serokell.Util.Text    (listJson)
+import           System.Exit           (ExitCode (..))
+import           System.Wlog           (WithLogger, getLoggerName, logError, logInfo,
+                                        logWarning)
 
-import           Pos.Communication   (ActionSpec (..), OutSpecs, WorkerSpec,
-                                      wrapActionSpec)
-import qualified Pos.Constants       as Const
-<<<<<<< HEAD
-import           Pos.Context         (BlkSemaphore (..), HasNodeContext (..), NodeContext,
-                                      getOurPubKeyAddress, getOurPublicKey)
-import           Pos.Genesis         (GenesisWStakeholders (..), bootDustThreshold)
-=======
-import           Pos.DHT.Real        (kademliaJoinNetwork, KademliaDHTInstance (..))
-import           Pos.Context         (BlkSemaphore (..), HasNodeContext (..),
-                                      genesisStakeholdersM, getOurPubKeyAddress,
-                                      getOurPublicKey, NodeContext (..))
->>>>>>> 49e3805a
-import qualified Pos.GState          as GS
+import           Pos.Communication     (ActionSpec (..), OutSpecs, WorkerSpec,
+                                        wrapActionSpec)
+import qualified Pos.Constants         as Const
+import           Pos.Context           (BlkSemaphore (..), HasNodeContext (..),
+                                        NodeContext (..), getOurPubKeyAddress,
+                                        getOurPublicKey)
+import           Pos.DHT.Real          (KademliaDHTInstance (..), kademliaJoinNetwork)
+import           Pos.Genesis           (GenesisWStakeholders (..), bootDustThreshold)
+import qualified Pos.GState            as GS
 import           Pos.Launcher.Resource (NodeResources (..))
-import           Pos.Lrc.DB          as LrcDB
-import           Pos.Network.Types   (NetworkConfig (..), topologyRunKademlia)
-import           Pos.Reporting       (reportMisbehaviourSilent)
-import           Pos.Security        (SecurityWorkersClass)
-import           Pos.Shutdown        (waitForWorkers)
-import           Pos.Slotting        (waitSystemStart)
-import           Pos.Ssc.Class       (SscConstraint)
-import           Pos.Types           (addressHash)
-import           Pos.Util            (inAssertMode)
-import           Pos.Util.LogSafe    (logInfoS)
-import           Pos.Util.UserSecret (HasUserSecret (..))
-import           Pos.Worker          (allWorkers)
-import           Pos.WorkMode.Class  (WorkMode)
+import           Pos.Lrc.DB            as LrcDB
+import           Pos.Network.Types     (NetworkConfig (..), topologyRunKademlia)
+import           Pos.Reporting         (reportMisbehaviourSilent)
+import           Pos.Security          (SecurityWorkersClass)
+import           Pos.Shutdown          (waitForWorkers)
+import           Pos.Slotting          (waitSystemStart)
+import           Pos.Ssc.Class         (SscConstraint)
+import           Pos.Types             (addressHash)
+import           Pos.Util              (inAssertMode)
+import           Pos.Util.LogSafe      (logInfoS)
+import           Pos.Util.UserSecret   (HasUserSecret (..))
+import           Pos.Worker            (allWorkers)
+import           Pos.WorkMode.Class    (WorkMode)
 
 -- | Entry point of full node.
 -- Initialization, running of workers, running of plugins.
@@ -77,22 +72,18 @@
                         ", address: "%build%
                         ", pk hash: "%build) pk addr pkHash
 
-<<<<<<< HEAD
-    genesisStakeholders <- view (lensOf @GenesisWStakeholders)
-    logInfo $ sformat ("Dust threshold: "%build)
-        (bootDustThreshold genesisStakeholders)
-    logInfo $ sformat ("Genesis stakeholders: " %build) genesisStakeholders
-=======
     -- Synchronously join the Kademlia network before doing any more.
     -- If we can't join the network, an exception is raised and the program
     -- stops.
     case topologyRunKademlia (ncTopology (ncNetworkConfig nrContext)) of
-        Nothing -> return ()
+        Nothing    -> return ()
         Just kInst -> kademliaJoinNetwork kInst (kdiInitialPeers kInst)
 
-    genesisStakeholders <- genesisStakeholdersM
-    logInfo $ sformat ("Genesis stakeholders: " %int) (length genesisStakeholders)
->>>>>>> 49e3805a
+    genesisStakeholders <- view (lensOf @GenesisWStakeholders)
+    logInfo $ sformat ("Dust threshold: "%build)
+        (bootDustThreshold genesisStakeholders)
+    logInfo $ sformat ("Genesis stakeholders: " %int)
+        (length $ getGenesisWStakeholders genesisStakeholders)
 
     lastKnownEpoch <- LrcDB.getEpoch
     let onNoLeaders = logWarning "Couldn't retrieve last known leaders list"

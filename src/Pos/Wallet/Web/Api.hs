--- conflicted
+++ resolved
@@ -67,24 +67,16 @@
 import           Universum
 
 import           Pos.Types                  (Coin, SoftwareVersion)
-<<<<<<< HEAD
 import           Pos.Util.Servant           (ModifiesApiRes (..), ReportDecodeError (..),
                                              VerbMod)
-=======
->>>>>>> a639bf82
 import           Pos.Wallet.Web.ClientTypes (Addr, CAccount, CAccountId, CAccountInit,
                                              CAccountMeta, CAddress, CElectronCrashReport,
                                              CId, CInitialized, CPaperVendWalletRedeem,
                                              CPassPhrase, CProfile, CTx, CTxId, CTxMeta,
                                              CUpdateInfo, CWallet, CWallet, CWalletInit,
-<<<<<<< HEAD
-                                             CWalletRedeem, SyncProgress, WS)
+                                             CWalletRedeem, SyncProgress, Wal)
 import           Pos.Wallet.Web.Error       (WalletError (DecodeError),
                                              catchEndpointErrors)
-=======
-                                             CWalletRedeem, SyncProgress, Wal)
-import           Pos.Wallet.Web.Error       (WalletError, catchEndpointErrors)
->>>>>>> a639bf82
 
 -- | Common prefix for all endpoints.
 type ApiPrefix = "api"

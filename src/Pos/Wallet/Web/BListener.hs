--- conflicted
+++ resolved
@@ -22,13 +22,9 @@
 import           Pos.Block.Core             (mainBlockTxPayload)
 import           Pos.Block.Types            (Blund, undoTx)
 import           Pos.Core                   (HeaderHash, headerHash, prevBlockL)
-<<<<<<< HEAD
+import           Pos.DB.BatchOp             (SomeBatchOp)
 import           Pos.DB.Class               (MonadDBRead)
 import           Pos.DB.Rocks               (MonadRealDB)
-=======
-import           Pos.DB.Class               (MonadRealDB, MonadDBRead)
-import           Pos.DB.BatchOp             (SomeBatchOp)
->>>>>>> 61fc4515
 import           Pos.Ssc.Class.Helpers      (SscHelpersClass)
 import           Pos.Txp.Core               (TxAux, TxUndo, flattenTxPayload)
 import           Pos.Txp.Toil               (evalToilTEmpty, runDBToil)
@@ -57,7 +53,7 @@
     let txs = concatMap (gbTxs . fst) $ getOldestFirst blunds
     let newTip = headerHash $ NE.last $ getOldestFirst blunds
     mapM_ (syncWalletSet newTip txs) =<< WS.getWalletAddresses
-    
+
     -- It's silly, but when the wallet is migrated to RocksDB, we can write
     -- something a bit more reasonable.
     pure mempty

{-# LANGUAGE AllowAmbiguousTypes #-}
{-# LANGUAGE ScopedTypeVariables #-}
{-# LANGUAGE TypeFamilies        #-}

-- To support actual wallet accounts we listen to applications and rollbacks
-- of blocks, extract transactions from block and extract our
-- accounts (such accounts which we can decrypt).
-- We synchronise wallet-db (acidic-state) with node-db
-- and support last seen tip for each walletset.
-- There are severals cases when we must  synchronise wallet-db and node-db:
-- • When we relaunch wallet. Desynchronization can be caused by interruption
--   during blocks application/rollback at the previous launch,
--   then wallet-db can fall behind from node-db (when interruption during rollback)
--   or vice versa (when interruption during application)
--   @syncWSetsWithGStateLock@ implements this functionality.
-- • When a user wants to import a secret key. Then we must rely on
--   Utxo (GStateDB), because blockchain can be large.

module Pos.Wallet.Web.Tracking
       ( syncWalletsWithGState
       , trackingApplyTxs
       , trackingRollbackTxs
       , applyModifierToWallet
       , rollbackModifierFromWallet
       , BlockLockMode
       , CAccModifier (..)
       , MonadWalletTracking (..)

       , getWalletAddrMetasDB
       ) where

import           Universum

import           Control.Lens               (to)
import           Control.Monad.Trans        (MonadTrans)
import           Data.List                  ((!!))
import qualified Data.List.NonEmpty         as NE
import qualified Data.Map                   as M
import qualified Ether
import           Formatting                 (build, sformat, (%))
import           Mockable                   (MonadMockable, SharedAtomicT)
import           Serokell.Util              (listJson)
import           System.Wlog                (WithLogger, logDebug, logInfo, logWarning)

import           Pos.Block.Core             (Block, BlockHeader, getBlockHeader,
                                             mainBlockTxPayload)
import           Pos.Block.Logic            (withBlkSemaphore_)
import           Pos.Block.Types            (Blund, undoTx)
import           Pos.Constants              (genesisHash)
import           Pos.Context                (BlkSemaphore, genesisUtxoM, GenesisUtxo (..))
import           Pos.Core                   (AddrPkAttrs (..), Address (..),
                                             HasDifficulty (..), HeaderHash, headerHash,
                                             makePubKeyAddress)
import           Pos.Crypto                 (EncryptedSecretKey, HDPassphrase,
                                             WithHash (..), deriveHDPassphrase,
                                             encToPublic, hash, shortHashF,
                                             unpackHDAddressAttr)
import           Pos.Data.Attributes        (Attributes (..))
import qualified Pos.DB.Block               as DB
import           Pos.DB.Class               (MonadRealDB)
import qualified Pos.DB.DB                  as DB
import           Pos.DB.Error               (DBError (DBMalformed))
import           Pos.DB.GState.BlockExtra   (foldlUpWhileM, resolveForwardLink)
import           Pos.Txp.Core               (Tx (..), TxAux (..), TxIn (..),
                                             TxOutAux (..), TxUndo, flattenTxPayload,
                                             getTxDistribution, toaOut, topsortTxs,
                                             txOutAddress)
import           Pos.Txp.MemState.Class     (MonadTxpMem, getLocalTxs)
import           Pos.Txp.Toil               (MonadUtxo (..), MonadUtxoRead (..), ToilT, UtxoModifier,
                                             evalToilTEmpty, runDBTxp)
import           Pos.Util.Chrono            (getNewestFirst)
import qualified Pos.Util.Modifier          as MM
import           Pos.Util.Modifier          (MapModifier)
import           Pos.Util.Util              (maybeThrow)

import           Pos.Wallet.SscType         (WalletSscType)
import           Pos.Wallet.Web.ClientTypes (AccountId (..), Addr, CId,
                                             CWAddressMeta (..), Wal,
                                             addressToCId, aiWId, encToCId,
                                             isTxLocalAddress)
import           Pos.Wallet.Web.State       (AddressLookupMode (..),
                                             CustomAddressType (..), WalletWebDB,
                                             WebWalletModeDB)
import qualified Pos.Wallet.Web.State       as WS

-- VoidModifier describes a difference between two states.
-- It's (set of added k, set of deleted k) essentially.
type VoidModifier a = MapModifier a ()

data CAccModifier = CAccModifier {
      camAddresses :: !(VoidModifier CWAddressMeta)
    , camUsed      :: !(VoidModifier (CId Addr, HeaderHash))
    , camChange    :: !(VoidModifier (CId Addr, HeaderHash))
    , camUtxo      :: !UtxoModifier
    }

instance Monoid CAccModifier where
    mempty = CAccModifier mempty mempty mempty mempty
    (CAccModifier a b c d) `mappend` (CAccModifier a1 b1 c1 d1) =
        CAccModifier (a <> a1) (b <> b1) (c <> c1) (d <> d1)

type BlockLockMode ssc m =
    ( WithLogger m
    , Ether.MonadReader' BlkSemaphore m
    , MonadRealDB m
    , DB.MonadBlockDB ssc m
    , MonadMask m
    )

class Monad m => MonadWalletTracking m where
    syncWalletOnImport :: EncryptedSecretKey -> m ()
    txMempoolToModifier :: EncryptedSecretKey -> m CAccModifier

instance {-# OVERLAPPABLE #-}
    ( MonadWalletTracking m, Monad m, MonadTrans t, Monad (t m)
    , SharedAtomicT m ~ SharedAtomicT (t m) ) =>
        MonadWalletTracking (t m)
  where
    syncWalletOnImport = lift . syncWalletOnImport
    txMempoolToModifier = lift . txMempoolToModifier

instance ( BlockLockMode WalletSscType m
         , MonadMockable m
         , MonadTxpMem ext m
         , Ether.MonadReader' GenesisUtxo m)
         => MonadWalletTracking (WalletWebDB m) where
    syncWalletOnImport = syncWalletsWithGState @WalletSscType . one
    txMempoolToModifier encSK = do
        let wHash (i, TxAux {..}) = WithHash taTx i
        let wId = encToCId encSK
        txs <- getLocalTxs
        allAddresses <- getWalletAddrMetasDB Ever wId
        case topsortTxs wHash txs of
            Nothing -> mempty <$ logWarning "txMempoolToModifier: couldn't topsort mempool txs"
            Just (map snd -> ordered) ->
                runDBTxp $
                evalToilTEmpty $
                -- Hash doesn't matter
                trackingApplyTxs encSK allAddresses (zip ordered (repeat genesisHash))

----------------------------------------------------------------------------
-- Logic
----------------------------------------------------------------------------

-- Iterate over blocks (using forward links) and actualize our accounts.
syncWalletsWithGState
    :: forall ssc m . (
      WebWalletModeDB m,
      BlockLockMode ssc m,
      Ether.MonadReader' GenesisUtxo m)
    => [EncryptedSecretKey]
    -> m ()
syncWalletsWithGState encSKs = withBlkSemaphore_ $ \tip ->
    tip <$ mapM_ (syncWalletWithGStateUnsafe @ssc) encSKs

----------------------------------------------------------------------------
-- Unsafe operations. Core logic.
----------------------------------------------------------------------------
-- These operation aren't atomic and don't take the block lock.

-- BE CAREFUL! This function iterates over blockchain, the blockcahin can be large.
syncWalletWithGStateUnsafe
    :: forall ssc m .
    ( WebWalletModeDB m
    , MonadRealDB m
    , DB.MonadBlockDB ssc m
    , Ether.MonadReader' GenesisUtxo m
    , WithLogger m)
    => EncryptedSecretKey
    -> m ()
syncWalletWithGStateUnsafe encSK = do
    tipHeader <- DB.getTipHeader @(Block ssc)
    let wAddr = encToCId encSK
    whenJustM (WS.getWalletSyncTip wAddr) $ \wTip ->
        if | wTip == genesisHash && headerHash tipHeader == genesisHash ->
               logDebug $ sformat ("Wallet "%build%" at genesis state, synced") wAddr
           | otherwise -> sync wAddr wTip tipHeader
  where
    sync :: CId Wal -> HeaderHash -> BlockHeader ssc -> m ()
    sync wAddr wTip tipHeader = do
        startFrom <-
            if wTip == genesisHash then
                resolveForwardLink wTip >>=
                maybe (error "Unexpected state: wTip doesn't have forward link") pure
            else pure wTip

        DB.blkGetHeader startFrom >>= \case
            Nothing ->
                logWarning $
                    sformat ("Couldn't get block header of wallet "%build
                            %" by last synced hh: "%build) wAddr wTip
            Just wHeader -> do
                mapModifier@CAccModifier{..} <- computeAccModifier wAddr wHeader tipHeader
                when (wTip == genesisHash) $ do
                    genesisUtxo <- genesisUtxoM
                    let encInfo = getEncInfo encSK
                    let ownGenesisUtxo =
                            M.fromList $
                            map fst $
                            selectOwnAccounts encInfo (txOutAddress . toaOut . snd) (M.toList genesisUtxo)
                    WS.getWalletUtxo >>= WS.setWalletUtxo . (ownGenesisUtxo <>)
                applyModifierToWallet wAddr (headerHash tipHeader) mapModifier
                logDebug $ sformat ("Wallet "%build
                                %" has been synced with tip "%shortHashF
                                %", added addresses: "%listJson
                                %", deleted addresses: "%listJson
                                %", used addresses: "%listJson
                                %", change addresses: "%listJson)
                        wAddr wTip
                        (map fst $ MM.insertions camAddresses)
                        (MM.deletions camAddresses)
                        (map (fst . fst) $ MM.insertions camUsed)
                        (map (fst . fst) $ MM.insertions camChange)

    computeAccModifier :: CId Wal -> BlockHeader ssc -> BlockHeader ssc -> m CAccModifier
    computeAccModifier wAddr wHeader tipHeader = do
        allAddresses <- getWalletAddrMetasDB Ever wAddr
        logDebug $
            sformat ("Wallet "%build%" header: "%build%", current tip header: "%build)
                    wAddr wHeader tipHeader
        if | diff tipHeader > diff wHeader -> runDBTxp $ evalToilTEmpty $ do
            -- If walletset syncTip before the current tip,
            -- then it loads wallets starting with @wHeader@.
            -- Sync tip can be before the current tip
            -- when we call @syncWalletSetWithTip@ at the first time
            -- or if the application was interrupted during rollback.
            -- We don't load blocks explicitly, because blockain can be long.
                maybe (pure mempty)
                      (\wNextHeader -> foldlUpWhileM (applyBlock allAddresses) wNextHeader constTrue mappendR mempty)
                      =<< resolveForwardLink wHeader
           | diff tipHeader < diff wHeader -> do
            -- This rollback can occur
            -- if the application was interrupted during blocks application.
                blunds <- getNewestFirst <$>
                            DB.loadBlundsWhile (\b -> getBlockHeader b /= tipHeader) (headerHash wHeader)
                pure $ foldl' (\r b -> r <> rollbackBlock allAddresses b) mempty blunds
           | otherwise -> mempty <$ logInfo (sformat ("Wallet "%build%" is already synced") wAddr)

    constTrue = \_ _ -> True
    mappendR r mm = pure (r <> mm)
    diff = (^. difficultyL)
    gbTxs = either (const []) (^. mainBlockTxPayload . to flattenTxPayload)

    rollbackBlock :: [CWAddressMeta] -> Blund ssc -> CAccModifier
    rollbackBlock allAddresses (b, u) =
        trackingRollbackTxs encSK allAddresses (zip3 (gbTxs b) (undoTx u) (repeat $ headerHash b))

    applyBlock :: (WithLogger m1, MonadUtxoRead m1)
               => [CWAddressMeta] -> Blund ssc -> ToilT () m1 CAccModifier
    applyBlock allAddresses (b, _) =
        trackingApplyTxs encSK allAddresses $ zip (gbTxs b) (repeat $ headerHash b)

-- Process transactions on block application,
-- decrypt our addresses, and add/delete them to/from wallet-db.
-- Addresses are used in TxIn's will be deleted,
-- in TxOut's will be added.
trackingApplyTxs
    :: forall m . MonadUtxo m
    => EncryptedSecretKey    -- ^ Wallet's secret key
    -> [CWAddressMeta]       -- ^ All addresses in wallet
    -> [(TxAux, HeaderHash)] -- ^ Txs of blocks and corresponding header hash
    -> m CAccModifier
trackingApplyTxs (getEncInfo -> encInfo) allAddresses txs =
    foldlM applyTx mempty txs
  where
    snd3 (_, x, _) = x
    toTxInOut txid (idx, out, dist) = (TxIn txid idx, TxOutAux out dist)

    applyTx :: CAccModifier -> (TxAux, HeaderHash) -> m CAccModifier
    applyTx CAccModifier{..} (TxAux {..}, hh) = do
        let hhs = repeat hh
        let tx@(UnsafeTx (NE.toList -> inps) (NE.toList -> outs) _) = taTx
        let !txid = hash tx
        resolvedInputs <- catMaybes <$> mapM (\tin -> fmap (tin, ) <$> utxoGet tin) inps
        let ownInputs = selectOwnAccounts encInfo (txOutAddress . toaOut . snd) resolvedInputs
        let ownOutputs = selectOwnAccounts encInfo (txOutAddress . snd3) $
                         zip3 [0..] outs (NE.toList $ getTxDistribution taDistribution)
        let ownTxIns = map (fst . fst) ownInputs
        let ownTxOuts = map (toTxInOut txid . fst) ownOutputs
        -- Delete and insert only own addresses to avoid large the underlying UtxoModifier.
        mapM_ utxoDel ownTxIns            -- del TxIn's (like in the applyTxToUtxo)
        mapM_ (uncurry utxoPut) ownTxOuts -- add TxIn -> TxOutAux (like in the applyTxToUtxo)
        let usedAddrs = map (cwamId . snd) ownOutputs
        let changeAddrs = evalChange allAddresses (map snd ownInputs) (map snd ownOutputs)
        pure $ CAccModifier
<<<<<<< HEAD
            (deleteAndInsertVM (map snd ownInputs) (map snd ownOutputs) camAddresses)
            (deleteAndInsertVM [] (zip usedAddrs  hhs) camUsed)
            (deleteAndInsertVM [] (zip changeAddrs hhs) camChange)
            (deleteAndInsertMM ownTxIns ownTxOuts camUtxo)
=======
            (deleteAndInsertMM [] (map snd ownOutputs) camAddresses)
            (deleteAndInsertMM [] (zip usedAddrs  hhs) camUsed)
            (deleteAndInsertMM [] (zip changeAddrs hhs) camChange)
>>>>>>> db098932

-- Process transactions on block rollback.
-- Like @trackingApplyTx@, but vise versa.
trackingRollbackTxs
    :: EncryptedSecretKey -- ^ Wallet's secret key
    -> [CWAddressMeta] -- ^ All adresses
    -> [(TxAux, TxUndo, HeaderHash)] -- ^ Txs of blocks and corresponding header hash
    -> CAccModifier
trackingRollbackTxs (getEncInfo -> encInfo) allAddress txs =
    foldl' rollbackTx mempty txs
  where
    rollbackTx :: CAccModifier -> (TxAux, TxUndo, HeaderHash) -> CAccModifier
    rollbackTx CAccModifier{..} (TxAux {..}, NE.toList -> undoL, hh) = do
        let hhs = repeat hh
        let tx@(UnsafeTx (toList -> inps) (toList -> outs) _) = taTx
        let !txid = hash tx
        let ownInputs = selectOwnAccounts encInfo (txOutAddress . toaOut) $ undoL
        let ownOutputs = map snd . selectOwnAccounts encInfo txOutAddress $ outs
        -- Rollback isn't needed, because we don't use @utxoGet@
        -- (undo contains all required information)
        let l = fromIntegral (length outs) :: Word32
        let ownTxIns = zip inps (map fst ownInputs)
        let ownTxOuts = map (TxIn txid) ([0 .. l - 1] :: [Word32])
        let usedAddrs = map cwamId ownOutputs
        let changeAddrs = evalChange allAddress (map snd ownInputs) ownOutputs
        CAccModifier
<<<<<<< HEAD
            (deleteAndInsertVM ownOutputs (map snd ownInputs) camAddresses)
            (deleteAndInsertVM (zip usedAddrs hhs) [] camUsed)
            (deleteAndInsertVM (zip changeAddrs hhs) [] camChange)
            (deleteAndInsertMM ownTxOuts ownTxIns camUtxo)
=======
            (deleteAndInsertMM ownOutputs [] camAddresses)
            (deleteAndInsertMM (zip usedAddrs hhs) [] camUsed)
            (deleteAndInsertMM (zip changeAddrs hhs) [] camChange)
>>>>>>> db098932

applyModifierToWallet
    :: WebWalletModeDB m
    => CId Wal
    -> HeaderHash
    -> CAccModifier
    -> m ()
applyModifierToWallet wid newTip CAccModifier{..} = do
    -- TODO maybe do it as one acid-state transaction.
    mapM_ (WS.addWAddress . fst) (MM.insertions camAddresses)
    mapM_ (WS.addCustomAddress UsedAddr . fst) (MM.insertions camUsed)
    mapM_ (WS.addCustomAddress ChangeAddr . fst) (MM.insertions camChange)
    WS.getWalletUtxo >>= WS.setWalletUtxo . MM.modifyMap camUtxo
    WS.setWalletSyncTip wid newTip

rollbackModifierFromWallet
    :: WebWalletModeDB m
    => CId Wal
    -> HeaderHash
    -> CAccModifier
    -> m ()
rollbackModifierFromWallet wid newTip CAccModifier{..} = do
    -- TODO maybe do it as one acid-state transaction.
    mapM_ WS.removeWAddress (MM.deletions camAddresses)
    mapM_ (WS.removeCustomAddress UsedAddr) (MM.deletions camUsed)
    mapM_ (WS.removeCustomAddress ChangeAddr) (MM.deletions camChange)
    WS.getWalletUtxo >>= WS.setWalletUtxo . MM.modifyMap camUtxo
    WS.setWalletSyncTip wid newTip

evalChange
    :: [CWAddressMeta] -- ^ All adresses
    -> [CWAddressMeta] -- ^ Own input addresses of tx
    -> [CWAddressMeta] -- ^ Own outputs addresses of tx
    -> [CId Addr]
evalChange allAddresses (map cwamId -> inputs) (map cwamId -> outputs)
    | null inputs || null outputs = []
    | otherwise = filter (isTxLocalAddress allAddresses (NE.fromList inputs)) outputs

getEncInfo :: EncryptedSecretKey -> (HDPassphrase, CId Wal)
getEncInfo encSK = do
    let pubKey = encToPublic encSK
    let hdPass = deriveHDPassphrase pubKey
    let wCId = addressToCId $ makePubKeyAddress pubKey
    (hdPass, wCId)

selectOwnAccounts
    :: (HDPassphrase, CId Wal)
    -> (a -> Address)
    -> [a]
    -> [(a, CWAddressMeta)]
selectOwnAccounts encInfo getAddr =
    mapMaybe (\a -> (a,) <$> decryptAccount encInfo (getAddr a))

decryptAccount :: (HDPassphrase, CId Wal) -> Address -> Maybe CWAddressMeta
decryptAccount (hdPass, wCId) addr@(PubKeyAddress _ (Attributes (AddrPkAttrs (Just hdPayload)) _)) = do
    derPath <- unpackHDAddressAttr hdPass hdPayload
    guard $ length derPath == 2
    pure $ CWAddressMeta wCId (derPath !! 0) (derPath !! 1) (addressToCId addr)
decryptAccount _ _ = Nothing

-- TODO [CSM-237] Move to somewhere (duplicate getWalletsAddrMetas from Methods.hs)
getWalletAddrMetasDB
    :: (WebWalletModeDB m, MonadThrow m)
    => AddressLookupMode -> CId Wal -> m [CWAddressMeta]
getWalletAddrMetasDB lookupMode cWalId = do
    walletAccountIds <- filter ((== cWalId) . aiWId) <$> WS.getWAddressIds
    concatMapM (getAccountAddrsOrThrowDB lookupMode) walletAccountIds
  where
    getAccountAddrsOrThrowDB
        :: (WebWalletModeDB m, MonadThrow m)
        => AddressLookupMode -> AccountId -> m [CWAddressMeta]
    getAccountAddrsOrThrowDB mode accId =
        WS.getAccountWAddresses mode accId >>= maybeThrow (noWallet accId)
    noWallet accId = DBMalformed $
        sformat ("No account with address "%build%" found") accId

deleteAndInsertVM :: (Eq a, Hashable a) => [a] -> [a] -> VoidModifier a -> VoidModifier a
deleteAndInsertVM dels ins mapModifier = deleteAndInsertMM dels (zip ins $ repeat ()) mapModifier

deleteAndInsertMM :: (Eq k, Hashable k) => [k] -> [(k, v)] -> MM.MapModifier k v -> MM.MapModifier k v
deleteAndInsertMM dels ins mapModifier =
    -- Insert CWAddressMeta coressponding to outputs of tx (2)
    (\mm -> foldl' insertAcc mm ins) $
    -- Delete CWAddressMeta coressponding to inputs of tx (1)
    foldl' deleteAcc mapModifier dels
  where
    insertAcc :: (Hashable k, Eq k) => MapModifier k v -> (k, v) -> MapModifier k v
    insertAcc modifier (k, v) = MM.insert k v modifier

    deleteAcc :: (Hashable k, Eq k) => MapModifier k v -> k -> MapModifier k v
    deleteAcc = flip MM.delete

-- Select our accounts from Utxo and put to wallet-db.
-- Used for importing of a secret key.
-- This function DOESN'T synchronize Change and Used addresses.
-- Usages of this function will be removed soon,
-- but it won't be removed, because frontenders
-- can change logic of Used and Change andresses
-- and this function will be useful again
-- syncAddressesWithUtxo
--     :: forall ssc m . (WebWalletModeDB m, BlockLockMode ssc m)
--     => [EncryptedSecretKey]
--     -> m [CWAddressMeta]
-- syncAddressesWithUtxo encSKs =
--     withBlkSemaphore $ \tip -> (, tip) <$> syncAddressesWithUtxoUnsafe @ssc tip encSKs

-- BE CAREFUL! This function iterates over Utxo,
-- the Utxo can be large (but not such large as the blockchain)
-- syncAddressesWithUtxoUnsafe
--     :: forall ssc m .
--     ( WebWalletModeDB m
--     , MonadRealDB m
--     , DB.MonadBlockDB ssc m
--     , WithLogger m)
--     => HeaderHash
--     -> [EncryptedSecretKey]
--     -> m [CWAddressMeta]
-- syncAddressesWithUtxoUnsafe tip encSKs = do
--     let (hdPass, wAddr) = unzip $ map getEncInfo encSKs
--     logDebug $ sformat ("Sync addresses with Utxo: tip "%build%" for "%listJson) tip wAddr
--     addresses <- discoverHDAddresses hdPass
--     let allAddresses = concatMap createWAddresses $ zip wAddr addresses
--     mapM_ addMetaInfo allAddresses
--     logDebug (sformat ("After syncing with Utxo addresses was added: "%listJson) allAddresses)
--     pure allAddresses
--   where
--     createWAddresses :: (CId Wal, [(Address, [Word32])]) -> [CWAddressMeta]
--     createWAddresses (wAddr, addresses) = do
--         let (ads, paths) = unzip addresses
--         mapMaybe createWAddress $ zip3 (repeat wAddr) ads paths

--     createWAddress :: (CId Wal, Address, [Word32]) -> Maybe CWAddressMeta
--     createWAddress (wAddr, addr, derPath) = do
--         guard $ length derPath == 2
--         pure $ CWAddressMeta wAddr (derPath !! 0) (derPath !! 1) (addressToCId addr)

--     addMetaInfo :: CWAddressMeta -> m ()
--     addMetaInfo cwMeta = do
--         let accId = addrMetaToAccount cwMeta
--             accMeta = CAccountMeta
--                       { caName = sformat ("Account #"%int) $ aiIndex accId
--                       }
--         WS.createAccount accId accMeta
--         WS.addWAddress cwMeta<|MERGE_RESOLUTION|>--- conflicted
+++ resolved
@@ -283,16 +283,10 @@
         let usedAddrs = map (cwamId . snd) ownOutputs
         let changeAddrs = evalChange allAddresses (map snd ownInputs) (map snd ownOutputs)
         pure $ CAccModifier
-<<<<<<< HEAD
-            (deleteAndInsertVM (map snd ownInputs) (map snd ownOutputs) camAddresses)
+            (deleteAndInsertVM [] (map snd ownOutputs) camAddresses)
             (deleteAndInsertVM [] (zip usedAddrs  hhs) camUsed)
             (deleteAndInsertVM [] (zip changeAddrs hhs) camChange)
             (deleteAndInsertMM ownTxIns ownTxOuts camUtxo)
-=======
-            (deleteAndInsertMM [] (map snd ownOutputs) camAddresses)
-            (deleteAndInsertMM [] (zip usedAddrs  hhs) camUsed)
-            (deleteAndInsertMM [] (zip changeAddrs hhs) camChange)
->>>>>>> db098932
 
 -- Process transactions on block rollback.
 -- Like @trackingApplyTx@, but vise versa.
@@ -319,16 +313,10 @@
         let usedAddrs = map cwamId ownOutputs
         let changeAddrs = evalChange allAddress (map snd ownInputs) ownOutputs
         CAccModifier
-<<<<<<< HEAD
-            (deleteAndInsertVM ownOutputs (map snd ownInputs) camAddresses)
+            (deleteAndInsertVM ownOutputs [] camAddresses)
             (deleteAndInsertVM (zip usedAddrs hhs) [] camUsed)
             (deleteAndInsertVM (zip changeAddrs hhs) [] camChange)
             (deleteAndInsertMM ownTxOuts ownTxIns camUtxo)
-=======
-            (deleteAndInsertMM ownOutputs [] camAddresses)
-            (deleteAndInsertMM (zip usedAddrs hhs) [] camUsed)
-            (deleteAndInsertMM (zip changeAddrs hhs) [] camChange)
->>>>>>> db098932
 
 applyModifierToWallet
     :: WebWalletModeDB m

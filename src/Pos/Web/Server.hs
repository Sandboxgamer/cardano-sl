{-# LANGUAGE ScopedTypeVariables #-}
{-# LANGUAGE TypeOperators       #-}

-- | Web server.

module Pos.Web.Server
       ( MyWorkMode
       , WebMode
       , serveImpl
       , nat
       , serveWebBase
       , applicationBase
       , serveWebGT
       , applicationGT
       ) where

import           Universum

import qualified Control.Monad.Catch                  as Catch
import           Control.Monad.Except                 (MonadError (throwError))
import qualified Control.Monad.Reader                 as Mtl
import           Mockable                             (Production (runProduction))
import           Network.Wai                          (Application)
import           Network.Wai.Handler.Warp             (defaultSettings, setHost, setPort)
import           Network.Wai.Handler.WarpTLS          (runTLS, tlsSettingsChain)
import           Network.Wai.Middleware.RequestLogger (logStdoutDev)
import           Servant.API                          ((:<|>) ((:<|>)), FromHttpApiData)
import           Servant.Server                       (Handler, ServantErr (errBody),
                                                       Server, ServerT, err404, serve)
import           Servant.Utils.Enter                  ((:~>) (NT), enter)

import           Pos.Aeson.Types                      ()
import           Pos.Context                          (HasNodeContext (..),
                                                       HasSscContext (..), NodeContext,
                                                       getOurPublicKey)
import           Pos.Core                             (EpochIndex (..), SlotLeaders)
import qualified Pos.DB                               as DB
import qualified Pos.DB.GState                        as GS
import qualified Pos.Lrc.DB                           as LrcDB
import           Pos.Ssc.Class                        (SscConstraint)
import           Pos.Ssc.GodTossing                   (SscGodTossing, gtcParticipateSsc)
import           Pos.Txp                              (TxOut (..), toaOut)
import           Pos.Txp.MemState                     (GenericTxpLocalData, askTxpMem,
                                                       getLocalTxs, ignoreTxpMetrics)
import           Pos.Web.Mode                         (WebMode, WebModeContext (..))
import           Pos.WorkMode.Class                   (TxpExtra_TMP, WorkMode)

import           Pos.Web.Api                          (BaseNodeApi, GodTossingApi,
                                                       GtNodeApi, baseNodeApi, gtNodeApi)
-- import           Pos.Web.Types                        (GodTossingStage (..))

----------------------------------------------------------------------------
-- Top level functionality
----------------------------------------------------------------------------

-- [CSL-152]: I want SscConstraint to be part of WorkMode.
type MyWorkMode ssc ctx m =
    ( WorkMode ssc ctx m
    , SscConstraint ssc
    , HasNodeContext ssc ctx -- for ConvertHandler
    )

<<<<<<< HEAD
serveWebBase :: MyWorkMode ssc m => Word16 -> FilePath -> FilePath -> FilePath -> m ()
=======
serveWebBase :: MyWorkMode ssc ctx m => Word16 -> m ()
>>>>>>> 5e82d12a
serveWebBase = serveImpl applicationBase "127.0.0.1"

applicationBase :: MyWorkMode ssc ctx m => m Application
applicationBase = do
    server <- servantServerBase
    return $ serve baseNodeApi server

<<<<<<< HEAD
serveWebGT :: MyWorkMode SscGodTossing m => Word16 -> FilePath -> FilePath -> FilePath -> m ()
=======
serveWebGT :: MyWorkMode SscGodTossing ctx m => Word16 -> m ()
>>>>>>> 5e82d12a
serveWebGT = serveImpl applicationGT "127.0.0.1"

applicationGT :: MyWorkMode SscGodTossing ctx m => m Application
applicationGT = do
    server <- servantServerGT
    return $ serve gtNodeApi server

-- [CSL-217]: do not hardcode logStdoutDev.
serveImpl :: MonadIO m => m Application -> String -> Word16 -> FilePath -> FilePath -> FilePath -> m ()
serveImpl application host port walletTLSCert walletTLSKey walletTLSca =
    liftIO . runTLS tlsConfig mySettings . logStdoutDev =<< application
  where
    mySettings = setHost (fromString host) $
                 setPort (fromIntegral port) defaultSettings
    tlsConfig = tlsSettingsChain walletTLSCert [walletTLSca] walletTLSKey

----------------------------------------------------------------------------
-- Servant infrastructure
----------------------------------------------------------------------------

convertHandler
    :: forall ssc a.
       NodeContext ssc
    -> DB.NodeDBs
    -> GenericTxpLocalData TxpExtra_TMP
    -> WebMode ssc a
    -> Handler a
convertHandler nc nodeDBs txpData handler =
    liftIO
        (runProduction $
         Mtl.runReaderT
             handler
             (WebModeContext nodeDBs (txpData, ignoreTxpMetrics) nc)) `Catch.catches`
    excHandlers
  where
    excHandlers = [Catch.Handler catchServant]
    catchServant = throwError

nat :: forall ssc ctx m . MyWorkMode ssc ctx m => m (WebMode ssc :~> Handler)
nat = do
    nc <- view nodeContext
    nodeDBs <- DB.getNodeDBs
    txpLocalData <- askTxpMem
    return $ NT (convertHandler nc nodeDBs txpLocalData)

servantServerBase :: forall ssc ctx m . MyWorkMode ssc ctx m => m (Server (BaseNodeApi ssc))
servantServerBase = flip enter baseServantHandlers <$> (nat @ssc @ctx @m)

servantServerGT :: forall ctx m . MyWorkMode SscGodTossing ctx m => m (Server GtNodeApi)
servantServerGT = flip enter (baseServantHandlers :<|> gtServantHandlers) <$>
    (nat @SscGodTossing @ctx @m)

----------------------------------------------------------------------------
-- Base handlers
----------------------------------------------------------------------------

baseServantHandlers :: ServerT (BaseNodeApi ssc) (WebMode ssc)
baseServantHandlers =
    getLeaders
    :<|>
    getUtxo
    :<|>
    getOurPublicKey
    :<|>
    GS.getTip
    :<|>
    getLocalTxsNum

getLeaders :: Maybe EpochIndex -> WebMode ssc SlotLeaders
getLeaders maybeEpoch = do
    -- epoch <- maybe (siEpoch <$> getCurrentSlot) pure maybeEpoch
    epoch <- maybe (pure 0) pure maybeEpoch
    maybe (throwM err) pure =<< LrcDB.getLeaders epoch
  where
    err = err404 { errBody = encodeUtf8 ("Leaders are not know for current epoch"::Text) }

getUtxo :: WebMode ssc [TxOut]
getUtxo = map toaOut . toList <$> GS.getAllPotentiallyHugeUtxo

getLocalTxsNum :: WebMode ssc Word
getLocalTxsNum = fromIntegral . length <$> getLocalTxs

----------------------------------------------------------------------------
-- GodTossing handlers
----------------------------------------------------------------------------

type GtWebMode = WebMode SscGodTossing

gtServantHandlers :: ServerT GodTossingApi GtWebMode
gtServantHandlers =
    toggleGtParticipation {- :<|> gtHasSecret :<|> getOurSecret :<|> getGtStage -}

toggleGtParticipation :: Bool -> GtWebMode ()
toggleGtParticipation enable =
    view sscContext >>=
    atomically . flip writeTVar enable . gtcParticipateSsc

-- gtHasSecret :: GtWebHandler Bool
-- gtHasSecret = isJust <$> getSecret

-- getOurSecret :: GtWebHandler SharedSeed
-- getOurSecret = maybe (throw err) (pure . convertGtSecret) =<< getSecret
--   where
--     err = err404 { errBody = "I don't have secret" }
--     doPanic = panic "our secret is malformed"
--     convertGtSecret =
--         secretToSharedSeed .
--         fromMaybe doPanic . fromBinaryM . getOpening . view _2

-- getGtStage :: GtWebHandler GodTossingStage
-- getGtStage = do
--     getGtStageImpl . siSlot <$> getCurrentSlot
--   where
--     getGtStageImpl idx
--         | isCommitmentIdx idx = CommitmentStage
--         | isOpeningIdx idx = OpeningStage
--         | isSharesIdx idx = SharesStage
--         | otherwise = OrdinaryStage

----------------------------------------------------------------------------
-- Orphan instances
----------------------------------------------------------------------------

deriving instance FromHttpApiData EpochIndex<|MERGE_RESOLUTION|>--- conflicted
+++ resolved
@@ -60,11 +60,7 @@
     , HasNodeContext ssc ctx -- for ConvertHandler
     )
 
-<<<<<<< HEAD
-serveWebBase :: MyWorkMode ssc m => Word16 -> FilePath -> FilePath -> FilePath -> m ()
-=======
-serveWebBase :: MyWorkMode ssc ctx m => Word16 -> m ()
->>>>>>> 5e82d12a
+serveWebBase :: MyWorkMode ssc ctx m => Word16 -> FilePath -> FilePath -> FilePath -> m ()
 serveWebBase = serveImpl applicationBase "127.0.0.1"
 
 applicationBase :: MyWorkMode ssc ctx m => m Application
@@ -72,11 +68,7 @@
     server <- servantServerBase
     return $ serve baseNodeApi server
 
-<<<<<<< HEAD
-serveWebGT :: MyWorkMode SscGodTossing m => Word16 -> FilePath -> FilePath -> FilePath -> m ()
-=======
-serveWebGT :: MyWorkMode SscGodTossing ctx m => Word16 -> m ()
->>>>>>> 5e82d12a
+serveWebGT :: MyWorkMode SscGodTossing ctx m => Word16 -> FilePath -> FilePath -> FilePath -> m ()
 serveWebGT = serveImpl applicationGT "127.0.0.1"
 
 applicationGT :: MyWorkMode SscGodTossing ctx m => m Application

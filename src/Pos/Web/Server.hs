{-# LANGUAGE ScopedTypeVariables #-}
{-# LANGUAGE TypeOperators       #-}

-- | Web server.

module Pos.Web.Server
       ( MyWorkMode
       , WebMode
       , serveImpl
       , nat
       , serveWebBase
       , applicationBase
       , serveWebGT
       , applicationGT
       ) where

import           Universum

import qualified Control.Monad.Catch                  as Catch
import           Control.Monad.Except                 (MonadError (throwError))
import qualified Control.Monad.Reader                 as Mtl
import qualified Ether
import           Mockable                             (Production (runProduction))
import           Network.Wai                          (Application)
import           Network.Wai.Handler.Warp             (defaultSettings, runSettings,
                                                       setHost, setPort)
import           Network.Wai.Middleware.RequestLogger (logStdoutDev)
import           Servant.API                          ((:<|>) ((:<|>)), FromHttpApiData)
import           Servant.Server                       (Handler, ServantErr (errBody),
                                                       Server, ServerT, err404, serve)
import           Servant.Utils.Enter                  ((:~>) (NT), enter)

import           Pos.Aeson.Types                      ()
import           Pos.Context                          (MonadNodeContext, NodeContext,
                                                       NodeContextTag, SscContextTag,
                                                       getOurPublicKey)
import qualified Pos.DB                               as DB
import qualified Pos.DB.GState                        as GS
<<<<<<< HEAD
import           Pos.DB.Rocks                         (DBRealRedirect, runDBRealRedirect)
=======
>>>>>>> f374a970
import qualified Pos.Lrc.DB                           as LrcDB
import           Pos.Ssc.Class                        (SscConstraint)
import           Pos.Ssc.GodTossing                   (SscGodTossing, gtcParticipateSsc)
import           Pos.Txp                              (TxOut (..), toaOut)
import           Pos.Txp.MemState                     (GenericTxpLocalData, askTxpMem,
                                                       getLocalTxs)
import           Pos.Types                            (EpochIndex (..), SlotLeaders)
import           Pos.Web.Mode                         (WebMode, WebModeContext (..),
                                                       unWebMode)
import           Pos.WorkMode.Class                   (TxpExtra_TMP, WorkMode)

import           Pos.Web.Api                          (BaseNodeApi, GodTossingApi,
                                                       GtNodeApi, baseNodeApi, gtNodeApi)
-- import           Pos.Web.Types                        (GodTossingStage (..))

----------------------------------------------------------------------------
-- Top level functionality
----------------------------------------------------------------------------

-- [CSL-152]: I want SscConstraint to be part of WorkMode.
type MyWorkMode ssc m =
    ( WorkMode ssc m
    , SscConstraint ssc
    , MonadNodeContext ssc m -- for ConvertHandler
    )

serveWebBase :: MyWorkMode ssc m => Word16 -> m ()
serveWebBase = serveImpl applicationBase "127.0.0.1"

applicationBase :: MyWorkMode ssc m => m Application
applicationBase = do
    server <- servantServerBase
    return $ serve baseNodeApi server

serveWebGT :: MyWorkMode SscGodTossing m => Word16 -> m ()
serveWebGT = serveImpl applicationGT "127.0.0.1"

applicationGT :: MyWorkMode SscGodTossing m => m Application
applicationGT = do
    server <- servantServerGT
    return $ serve gtNodeApi server

-- [CSL-217]: do not hardcode logStdoutDev.
serveImpl :: MonadIO m => m Application -> String -> Word16 -> m ()
serveImpl application host port =
    liftIO . runSettings mySettings . logStdoutDev =<< application
  where
    mySettings = setHost (fromString host) $
                 setPort (fromIntegral port) defaultSettings

----------------------------------------------------------------------------
-- Servant infrastructure
----------------------------------------------------------------------------

<<<<<<< HEAD
type WebHandler ssc =
    DBRealRedirect $
    Ether.ReadersT
        ( Tagged DB.NodeDBs DB.NodeDBs
        , Tagged TxpHolderTag (GenericTxpLocalData TxpExtra_TMP)
        ) (
    Ether.ReadersT (NodeContext ssc) Production
    )

=======
>>>>>>> f374a970
convertHandler
    :: forall ssc a.
       NodeContext ssc
    -> DB.NodeDBs
    -> GenericTxpLocalData TxpExtra_TMP
    -> WebMode ssc a
    -> Handler a
convertHandler nc nodeDBs wrap handler =
<<<<<<< HEAD
    liftIO (runProduction .
            flip Ether.runReadersT nc .
            flip Ether.runReadersT
              ( Tagged @DB.NodeDBs nodeDBs
              , Tagged @TxpHolderTag wrap
              ) .
            runDBRealRedirect $
            handler)
=======
    liftIO (runProduction $
        Mtl.runReaderT (unWebMode handler) (WebModeContext nodeDBs wrap nc))
>>>>>>> f374a970
    `Catch.catches`
    excHandlers
  where
    excHandlers = [Catch.Handler catchServant]
    catchServant = throwError

nat :: forall ssc m . MyWorkMode ssc m => m (WebMode ssc :~> Handler)
nat = do
    nc <- Ether.ask @NodeContextTag
    nodeDBs <- DB.getNodeDBs
    txpLocalData <- askTxpMem
    return $ NT (convertHandler nc nodeDBs txpLocalData)

servantServerBase :: forall ssc m . MyWorkMode ssc m => m (Server (BaseNodeApi ssc))
servantServerBase = flip enter baseServantHandlers <$> (nat @ssc @m)

servantServerGT :: forall m . MyWorkMode SscGodTossing m => m (Server GtNodeApi)
servantServerGT = flip enter (baseServantHandlers :<|> gtServantHandlers) <$>
    (nat @SscGodTossing @m)

----------------------------------------------------------------------------
-- Base handlers
----------------------------------------------------------------------------

baseServantHandlers :: ServerT (BaseNodeApi ssc) (WebMode ssc)
baseServantHandlers =
    getLeaders
    :<|>
    getUtxo
    :<|>
    getOurPublicKey
    :<|>
    GS.getTip
    :<|>
    getLocalTxsNum

getLeaders :: Maybe EpochIndex -> WebMode ssc SlotLeaders
getLeaders maybeEpoch = do
    -- epoch <- maybe (siEpoch <$> getCurrentSlot) pure maybeEpoch
    epoch <- maybe (pure 0) pure maybeEpoch
    maybe (throwM err) pure =<< LrcDB.getLeaders epoch
  where
    err = err404 { errBody = encodeUtf8 ("Leaders are not know for current epoch"::Text) }

getUtxo :: WebMode ssc [TxOut]
getUtxo = map toaOut . toList <$> GS.getAllPotentiallyHugeUtxo

getLocalTxsNum :: WebMode ssc Word
getLocalTxsNum = fromIntegral . length <$> getLocalTxs

----------------------------------------------------------------------------
-- GodTossing handlers
----------------------------------------------------------------------------

type GtWebMode = WebMode SscGodTossing

gtServantHandlers :: ServerT GodTossingApi GtWebMode
gtServantHandlers =
    toggleGtParticipation {- :<|> gtHasSecret :<|> getOurSecret :<|> getGtStage -}

toggleGtParticipation :: Bool -> GtWebMode ()
toggleGtParticipation enable =
    Ether.ask @SscContextTag >>=
    atomically . flip writeTVar enable . gtcParticipateSsc

-- gtHasSecret :: GtWebHandler Bool
-- gtHasSecret = isJust <$> getSecret

-- getOurSecret :: GtWebHandler SharedSeed
-- getOurSecret = maybe (throw err) (pure . convertGtSecret) =<< getSecret
--   where
--     err = err404 { errBody = "I don't have secret" }
--     doPanic = panic "our secret is malformed"
--     convertGtSecret =
--         secretToSharedSeed .
--         fromMaybe doPanic . fromBinaryM . getOpening . view _2

-- getGtStage :: GtWebHandler GodTossingStage
-- getGtStage = do
--     getGtStageImpl . siSlot <$> getCurrentSlot
--   where
--     getGtStageImpl idx
--         | isCommitmentIdx idx = CommitmentStage
--         | isOpeningIdx idx = OpeningStage
--         | isSharesIdx idx = SharesStage
--         | otherwise = OrdinaryStage

----------------------------------------------------------------------------
-- Orphan instances
----------------------------------------------------------------------------

deriving instance FromHttpApiData EpochIndex<|MERGE_RESOLUTION|>--- conflicted
+++ resolved
@@ -36,10 +36,6 @@
                                                        getOurPublicKey)
 import qualified Pos.DB                               as DB
 import qualified Pos.DB.GState                        as GS
-<<<<<<< HEAD
-import           Pos.DB.Rocks                         (DBRealRedirect, runDBRealRedirect)
-=======
->>>>>>> f374a970
 import qualified Pos.Lrc.DB                           as LrcDB
 import           Pos.Ssc.Class                        (SscConstraint)
 import           Pos.Ssc.GodTossing                   (SscGodTossing, gtcParticipateSsc)
@@ -94,18 +90,6 @@
 -- Servant infrastructure
 ----------------------------------------------------------------------------
 
-<<<<<<< HEAD
-type WebHandler ssc =
-    DBRealRedirect $
-    Ether.ReadersT
-        ( Tagged DB.NodeDBs DB.NodeDBs
-        , Tagged TxpHolderTag (GenericTxpLocalData TxpExtra_TMP)
-        ) (
-    Ether.ReadersT (NodeContext ssc) Production
-    )
-
-=======
->>>>>>> f374a970
 convertHandler
     :: forall ssc a.
        NodeContext ssc
@@ -114,19 +98,8 @@
     -> WebMode ssc a
     -> Handler a
 convertHandler nc nodeDBs wrap handler =
-<<<<<<< HEAD
-    liftIO (runProduction .
-            flip Ether.runReadersT nc .
-            flip Ether.runReadersT
-              ( Tagged @DB.NodeDBs nodeDBs
-              , Tagged @TxpHolderTag wrap
-              ) .
-            runDBRealRedirect $
-            handler)
-=======
     liftIO (runProduction $
         Mtl.runReaderT (unWebMode handler) (WebModeContext nodeDBs wrap nc))
->>>>>>> f374a970
     `Catch.catches`
     excHandlers
   where

{-# LANGUAGE CPP                 #-}
{-# LANGUAGE ScopedTypeVariables #-}
{-# LANGUAGE TypeFamilies        #-}
{-# LANGUAGE TypeOperators       #-}

module Pos.WorkMode
       ( WorkMode
       , MinWorkMode

       , TxpExtra_TMP

       -- * Actual modes
       , RealMode(..)
       , ServiceMode(..)
       ) where

import           Universum

import           Control.Monad.Base             (MonadBase)
import           Control.Monad.Fix
import           Control.Monad.Morph            (hoist)
import qualified Control.Monad.Trans.Lift.Local as Lift
import           Control.Monad.Trans.Resource   (MonadResource, ResourceT)
import           Data.Coerce
import           Data.Tagged                    (Tagged)
import qualified Ether
import           Mockable                       (ChannelT, Counter, Distribution, Gauge,
                                                 MFunctor' (..), Mockable (..), Promise,
                                                 SharedAtomicT, SharedExclusiveT,
                                                 ThreadId)
import           Mockable.Production            (Production)
import           System.Wlog                    (CanLog, HasLoggerName,
                                                 LoggerNameBox (..))

import           Pos.Block.BListener            (BListenerStub, MonadBListener)
import           Pos.Communication.PeerState    (PeerStateCtx, PeerStateRedirect,
                                                 PeerStateTag, WithPeerState)
import           Pos.Context                    (NodeContext)
import           Pos.DB                         (DBPureRedirect, MonadGState, NodeDBs)
import           Pos.DB.Block                   (BlockDBRedirect, MonadBlockDBWrite)
import           Pos.DB.Class                   (MonadBlockDBGeneric (..), MonadDB,
                                                 MonadDBRead (..))
import           Pos.DB.DB                      (GStateCoreRedirect)
import           Pos.Delegation.Class           (DelegationVar)
import           Pos.Discovery                  (DiscoveryRedirect, MonadDiscovery)
import           Pos.Slotting.Class             (MonadSlots)
import           Pos.Slotting.MemState          (MonadSlotsData, SlottingVar)
import           Pos.Slotting.MemState.Holder   (SlotsDataRedirect)
import           Pos.Slotting.Ntp               (NtpSlottingVar, SlotsRedirect)
import           Pos.Ssc.Class.Helpers          (SscHelpersClass)
import           Pos.Ssc.Extra                  (SscMemTag, SscState)
import           Pos.Txp.MemState               (GenericTxpLocalData, TxpHolderTag)
import           Pos.Types                      (HeaderHash)
import           Pos.Util.Util                  (PowerLift (..))
import           Pos.WorkMode.Class             (MinWorkMode, TxpExtra_TMP, WorkMode)

----------------------------------------------------------------------------
-- Concrete types
----------------------------------------------------------------------------

-- | RealMode is a basis for `WorkMode`s used to really run system.
type RealMode' ssc =
    BListenerStub (
    GStateCoreRedirect (
    PeerStateRedirect (
    DiscoveryRedirect (
    SlotsRedirect (
    SlotsDataRedirect (
    BlockDBRedirect (
    DBPureRedirect (
    Ether.ReadersT
        ( Tagged NodeDBs NodeDBs
        , Tagged SlottingVar SlottingVar
        , Tagged (Bool, NtpSlottingVar) (Bool, NtpSlottingVar)
        , Tagged SscMemTag (SscState ssc)
        , Tagged TxpHolderTag (GenericTxpLocalData TxpExtra_TMP)
        , Tagged DelegationVar DelegationVar
        , Tagged PeerStateTag (PeerStateCtx Production)
        ) (
    Ether.ReadersT (NodeContext ssc) (
<<<<<<< HEAD
    LoggerNameBox (
    ResourceT Production
    )))))))))))))))
=======
    LoggerNameBox Production
    ))))))))))
>>>>>>> c8e6417e

newtype RealMode ssc a = RealMode (RealMode' ssc a)
  deriving
    ( Functor
    , Applicative
    , Monad
    , MonadIO
    , MonadBase IO
    , MonadThrow
    , MonadCatch
    , MonadMask
    , MonadFix
    )

type instance ThreadId (RealMode ssc) = ThreadId Production
type instance Promise (RealMode ssc) = Promise Production
type instance SharedAtomicT (RealMode ssc) = SharedAtomicT Production
type instance SharedExclusiveT (RealMode ssc) = SharedExclusiveT Production
type instance Gauge (RealMode ssc) = Gauge Production
type instance ChannelT (RealMode ssc) = ChannelT Production
type instance Distribution (RealMode ssc) = Distribution Production
type instance Counter (RealMode ssc) = Counter Production

deriving instance CanLog (RealMode ssc)
deriving instance HasLoggerName (RealMode ssc)
deriving instance MonadSlotsData (RealMode ssc)
deriving instance MonadSlots (RealMode ssc)
deriving instance MonadDiscovery (RealMode ssc)
deriving instance MonadGState (RealMode ssc)
deriving instance MonadDB (RealMode ssc)
deriving instance MonadResource (RealMode ssc)
instance MonadDBRead (RealMode ssc) where
    dbGet a b = RealMode $ dbGet a b
    dbIterSource t p = hoist RealMode $ dbIterSource t p
deriving instance SscHelpersClass ssc => MonadBlockDBWrite ssc (RealMode ssc)
deriving instance MonadBListener (RealMode ssc)
-- deriving instance MonadUpdates (RealMode ssc)
-- deriving instance SscHelpersClass ssc => MonadBlockchainInfo (RealMode ssc)
-- deriving instance MonadBalances (RealMode ssc)
-- deriving instance MonadTxHistory (RealMode ssc)
deriving instance WithPeerState (RealMode ssc)

instance PowerLift m (RealMode' ssc) => PowerLift m (RealMode ssc) where
  powerLift = RealMode . powerLift

instance
    MonadBlockDBGeneric header blk undo (RealMode' ssc) =>
    MonadBlockDBGeneric header blk undo (RealMode ssc) where
    dbGetHeader = (coerce :: (HeaderHash -> RealMode' ssc (Maybe header)) ->
                             (HeaderHash -> RealMode ssc (Maybe header)))
                  (dbGetHeader @header @blk @undo)
    dbGetBlock = (coerce :: (HeaderHash -> RealMode' ssc (Maybe blk)) ->
                            (HeaderHash -> RealMode ssc (Maybe blk)))
                 (dbGetBlock @header @blk @undo)
    dbGetUndo = (coerce :: (HeaderHash -> RealMode' ssc (Maybe undo)) ->
                           (HeaderHash -> RealMode ssc (Maybe undo)))
                 (dbGetUndo @header @blk @undo)

instance
    ( Mockable d (RealMode' ssc)
    , MFunctor' d (RealMode ssc) (RealMode' ssc)
    )
    => Mockable d (RealMode ssc) where
    liftMockable dmt = RealMode $ liftMockable $ hoist' (\(RealMode m) -> m) dmt

instance
    Ether.MonadReader tag r (RealMode' ssc) =>
    Ether.MonadReader tag r (RealMode ssc)
  where
    ask =
        (coerce :: RealMode' ssc r -> RealMode ssc r)
        (Ether.ask @tag)
    local =
        (coerce :: forall a .
            Lift.Local r (RealMode' ssc) a ->
            Lift.Local r (RealMode ssc) a)
        (Ether.local @tag)
    reader =
        (coerce :: forall a .
            ((r -> a) -> RealMode' ssc a) ->
            ((r -> a) -> RealMode ssc a))
        (Ether.reader @tag)

-- | ServiceMode is the mode in which support nodes work.
type ServiceMode' =
    PeerStateRedirect (
    Ether.ReaderT PeerStateTag (PeerStateCtx Production) (
    LoggerNameBox Production
    ))

newtype ServiceMode a = ServiceMode (ServiceMode' a)
  deriving
    ( Functor
    , Applicative
    , Monad
    , MonadIO
    , MonadThrow
    , MonadCatch
    , MonadMask
    , MonadFix
    )
type instance ThreadId (ServiceMode) = ThreadId Production
type instance Promise (ServiceMode) = Promise Production
type instance SharedAtomicT (ServiceMode) = SharedAtomicT Production
type instance SharedExclusiveT (ServiceMode) = SharedExclusiveT Production
type instance Gauge (ServiceMode) = Gauge Production
type instance ChannelT (ServiceMode) = ChannelT Production
type instance Distribution (ServiceMode) = Distribution Production
type instance Counter (ServiceMode) = Counter Production

deriving instance CanLog (ServiceMode)
deriving instance HasLoggerName (ServiceMode)
deriving instance WithPeerState (ServiceMode)

instance PowerLift m ServiceMode' => PowerLift m (ServiceMode) where
  powerLift = ServiceMode . powerLift

instance
    ( Mockable d (ServiceMode')
    , MFunctor' d (ServiceMode) (ServiceMode')
    )
    => Mockable d (ServiceMode) where
    liftMockable dmt = ServiceMode $ liftMockable $ hoist' (\(ServiceMode m) -> m) dmt

instance
    Ether.MonadReader tag r ServiceMode' =>
    Ether.MonadReader tag r ServiceMode
  where
    ask =
        (coerce :: ServiceMode' r -> ServiceMode r)
        (Ether.ask @tag)
    local =
        (coerce :: forall a .
            Lift.Local r (ServiceMode') a ->
            Lift.Local r (ServiceMode) a)
        (Ether.local @tag)
    reader =
        (coerce :: forall a .
            ((r -> a) -> ServiceMode' a) ->
            ((r -> a) -> ServiceMode a))
        (Ether.reader @tag)<|MERGE_RESOLUTION|>--- conflicted
+++ resolved
@@ -78,14 +78,9 @@
         , Tagged PeerStateTag (PeerStateCtx Production)
         ) (
     Ether.ReadersT (NodeContext ssc) (
-<<<<<<< HEAD
     LoggerNameBox (
     ResourceT Production
-    )))))))))))))))
-=======
-    LoggerNameBox Production
-    ))))))))))
->>>>>>> c8e6417e
+    )))))))))))
 
 newtype RealMode ssc a = RealMode (RealMode' ssc a)
   deriving

{-# LANGUAGE ScopedTypeVariables #-}

module Main
  ( main
  ) where

import           Data.Aeson                 (decode, fromJSON, json')
import qualified Data.Aeson                 as A
import           Data.Attoparsec.ByteString (eitherResult, many', parseWith)
import qualified Data.ByteString            as BS
import qualified Data.ByteString.Lazy       as LBS
import qualified Data.HashMap.Strict        as HM
import           Data.Time.Clock            (UTCTime)
import           Data.Time.Clock.POSIX      (posixSecondsToUTCTime)
import           Data.Time.Units            (Millisecond)
import           Formatting                 (fixed, int, sformat, shown, string, (%))
import           Universum
import           Unsafe                     (unsafeFromJust)

import           AnalyzerOptions            (Args (..), getAnalyzerOptions)
import           Pos.Types                  (flattenSlotId, unflattenSlotId)
import           Pos.Util.JsonLog           (JLBlock (..), JLEvent (..),
<<<<<<< HEAD
                                             fromJLSlotId)
import           Pos.Util.TimeWarp          (JLTimed (..), fromEvent)
import           Pos.Util                   (mapEither)
=======
                                             fromJLSlotIdUnsafe)
import           Pos.Util.TimeWarp          (JLTimed (..))
>>>>>>> 5b922a50

type TxId = Text
type BlockId = Text

main :: IO ()
main = do
    Args {..} <- getAnalyzerOptions
    logs <- parseFiles files

    case txFile of
        Nothing   -> pure ()
        Just file -> analyzeVerifyTimes file confirmationParam logs

    let tpsLogs :: HM.HashMap FilePath [(UTCTime, Double)]
        tpsLogs = getTpsLog <$> logs

    for_ (HM.toList tpsLogs) $ \(file, ds) -> do
        let csvFile = tpsCsvFilename file
        putText $ sformat ("Writing TPS stats to file: "%string) csvFile
        writeFile csvFile $ tpsToCsv ds

analyzeVerifyTimes :: FilePath -> Word64 -> HM.HashMap FilePath [JLTimed JLEvent] -> IO ()
analyzeVerifyTimes txFile cParam logs = do
    (txSenderMap :: HashMap TxId Integer) <-
        HM.fromList . fromMaybe (error "failed to read txSenderMap") . decode <$>
        LBS.readFile txFile
    let txConfTimes :: HM.HashMap TxId Integer
        txConfTimes = getTxAcceptTimeAvgs cParam logs
        common =
            HM.intersectionWith (-) txConfTimes txSenderMap
        average :: Double
        average =
            fromIntegral (sum (toList common)) / fromIntegral (length common)
        averageMsec :: Millisecond
        averageMsec = fromInteger . round $ average / 1000
    print $
        sformat ("Number of transactions which are sent and accepted: " %int) $
        length common
    print averageMsec

getTxAcceptTimeAvgs :: Word64 -> HM.HashMap FilePath [JLTimed JLEvent] -> HM.HashMap TxId Integer
getTxAcceptTimeAvgs confirmations fileEvsMap = result
  where
    n = HM.size fileEvsMap
<<<<<<< HEAD
    allEvs = map jltContent $ mconcat $ HM.elems fileEvsMap
=======
    allEvs = map event $ mconcat $ HM.elems fileEvsMap
    event :: JLTimed a -> a
    event (JLTimed _ x) = x
>>>>>>> 5b922a50
    blocks :: HM.HashMap BlockId JLBlock
    blocks = foldl' addBlock mempty allEvs
    adopted :: HM.HashMap BlockId (HM.HashMap FilePath Integer)
    adopted = HM.map (HM.map fromIntegral) $ HM.foldlWithKey' adPerFile mempty fileEvsMap
    adPerFile m fp = foldl' (addAdopted fp) m . reverse

    adoptedAvgs :: HM.HashMap BlockId Integer
    adoptedAvgs = maximum <$> HM.filter (\m -> HM.size m >= n `div` 2) adopted
    -- avg = (\m -> sum m `div` fromIntegral (HM.size m))

    result :: HM.HashMap TxId Integer
    result = HM.foldlWithKey' impl mempty adoptedAvgs
      where
        impl m id time = case jlTxs <$> kDepth id of
                           Just txs -> foldl' (addTx time) m txs
                           _        -> m
        addTx time m tx = HM.insert tx time m


    kDepth :: BlockId -> Maybe JLBlock
    kDepth initId |isJust mInitB = impl initId
                  |otherwise     = Nothing
      where
        mInitB = initId `HM.lookup` blocks
        kSl = unflattenSlotId $ flattenSlotId (fromJLSlotIdUnsafe $ jlSlot $ unsafeFromJust mInitB) - confirmations
        impl id = HM.lookup id blocks >>=
                      \b -> if (fromJLSlotIdUnsafe $ jlSlot b) <= kSl
                               then return b
                               else impl (jlPrevBlock b)

    addAdopted fp m (JLTimed time (JLAdoptedBlock blockId)) = HM.insert blockId sm' m
      where
        sm = fromMaybe mempty $ HM.lookup blockId m
        sm' = HM.insert fp time sm
    addAdopted _ m _ = m

    addBlock m (JLCreatedBlock block) = HM.insert (jlHash block) block m
    addBlock m _                      = m

parseFiles :: [FilePath] -> IO (HM.HashMap FilePath [JLTimed JLEvent])
parseFiles = foldM (\m f -> flip (HM.insert f) m <$> parseFile f) mempty

parseFile :: FilePath -> IO [JLTimed JLEvent]
parseFile f = do
    bytes <- BS.readFile f
    res <- parseWith (pure mempty) (many' $ json' >>= fromJSON') bytes
    case eitherResult res of
      Left s    -> fail $ "Failed reading file " ++ f ++ ":" ++ s
      Right evs -> return $ mapEither fromEvent evs
  where
    fromJSON' val = case fromJSON val of
                      A.Error e   -> fail e
                      A.Success a -> return a

tpsCsvFilename :: FilePath -> FilePath
tpsCsvFilename file = take (length file - 5) file ++ "-tps.csv"

getTpsLog :: [JLTimed JLEvent] -> [(UTCTime, Double)]
getTpsLog = map toTimedCount . filter isTpsEvent
<<<<<<< HEAD
  where isTpsEvent e = case jltContent e of
=======
  where isTpsEvent (JLTimed _ ev) = case ev of
>>>>>>> 5b922a50
            JLTpsStat _ -> True
            _           -> False
        toTimedCount (JLTimed time (JLTpsStat count)) =
            ( posixSecondsToUTCTime $ fromIntegral $ time `div` 1000000
            , fromIntegral count
            )
        toTimedCount _ = error "getTpsLog: no TPS stats given!"

tpsToCsv :: [(UTCTime, Double)] -> Text
tpsToCsv entries =
    "time,tps\n" <>
    mconcat (map formatter entries)
  where
    formatter (time, tps) = sformat (shown%","%fixed 2%"\n") time tps<|MERGE_RESOLUTION|>--- conflicted
+++ resolved
@@ -20,14 +20,9 @@
 import           AnalyzerOptions            (Args (..), getAnalyzerOptions)
 import           Pos.Types                  (flattenSlotId, unflattenSlotId)
 import           Pos.Util.JsonLog           (JLBlock (..), JLEvent (..),
-<<<<<<< HEAD
-                                             fromJLSlotId)
+                                             fromJLSlotIdUnsafe)
 import           Pos.Util.TimeWarp          (JLTimed (..), fromEvent)
 import           Pos.Util                   (mapEither)
-=======
-                                             fromJLSlotIdUnsafe)
-import           Pos.Util.TimeWarp          (JLTimed (..))
->>>>>>> 5b922a50
 
 type TxId = Text
 type BlockId = Text
@@ -72,13 +67,9 @@
 getTxAcceptTimeAvgs confirmations fileEvsMap = result
   where
     n = HM.size fileEvsMap
-<<<<<<< HEAD
-    allEvs = map jltContent $ mconcat $ HM.elems fileEvsMap
-=======
     allEvs = map event $ mconcat $ HM.elems fileEvsMap
     event :: JLTimed a -> a
     event (JLTimed _ x) = x
->>>>>>> 5b922a50
     blocks :: HM.HashMap BlockId JLBlock
     blocks = foldl' addBlock mempty allEvs
     adopted :: HM.HashMap BlockId (HM.HashMap FilePath Integer)
@@ -138,11 +129,7 @@
 
 getTpsLog :: [JLTimed JLEvent] -> [(UTCTime, Double)]
 getTpsLog = map toTimedCount . filter isTpsEvent
-<<<<<<< HEAD
-  where isTpsEvent e = case jltContent e of
-=======
   where isTpsEvent (JLTimed _ ev) = case ev of
->>>>>>> 5b922a50
             JLTpsStat _ -> True
             _           -> False
         toTimedCount (JLTimed time (JLTpsStat count)) =

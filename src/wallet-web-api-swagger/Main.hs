--- conflicted
+++ resolved
@@ -31,16 +31,10 @@
                                              ChainDifficulty, Coin, SoftwareVersion)
 import           Pos.Util.BackupPhrase      (BackupPhrase)
 import           Pos.Wallet.Web             (CAddress, CCurrency, CHash, CInitialized,
-                                             CProfile, CTType, CTx, CTxId, CTxMeta,
-                                             CUpdateInfo, CWallet, CWalletInit,
+                                             CPassPhrase, CProfile, CTType, CTx, CTxId,
+                                             CTxMeta, CUpdateInfo, CWallet, CWalletInit,
                                              CWalletMeta, CWalletRedeem, CWalletType,
-<<<<<<< HEAD
-                                             PassPhrase, SyncProgress, WalletApi,
-                                             WalletError, walletApi)
-
-=======
                                              SyncProgress, WalletError, walletApi)
->>>>>>> 36fcbd03
 
 main :: IO ()
 main = do

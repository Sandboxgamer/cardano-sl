--- conflicted
+++ resolved
@@ -11,12 +11,8 @@
 import           Pos.Genesis        (genesisAddresses, genesisSecretKeys)
 import           Pos.Launcher       (BaseParams (..), LoggingParams (..), NodeParams (..),
                                      submitTxReal)
-<<<<<<< HEAD
-import           Pos.Ssc.GodTossing (SscGodTossing, genesisVssKeyPairs)
+import           Pos.Ssc.GodTossing (GtParams (..), SscGodTossing, genesisVssKeyPairs)
 import           Pos.Wallet.Web     (walletServeWeb)
-=======
-import           Pos.Ssc.GodTossing (GtParams (..), SscGodTossing, genesisVssKeyPairs)
->>>>>>> 801aad29
 
 import           WalletOptions      (WalletCommand (..), WalletOptions (..),
                                      getWalletOptions)
@@ -58,10 +54,6 @@
                     }
             let addr = genesisAddresses !! i
             let txId = unsafeHash addr
-<<<<<<< HEAD
-            submitTxReal @SscGodTossing params (txId, 0) (addr, 10)
+            submitTxReal @SscGodTossing params gtParams (txId, 0) (addr, 10)
         ServeWallet {..} -> do
-            walletServeWeb swPort
-=======
-            submitTxReal @SscGodTossing params gtParams (txId, 0) (addr, 10)
->>>>>>> 801aad29
+            walletServeWeb swPort
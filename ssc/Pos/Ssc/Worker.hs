--- conflicted
+++ resolved
@@ -58,37 +58,22 @@
 import           Pos.Util.AssertMode (inAssertMode)
 --import           Pos.Util.Log.LogSafe (logDebugS, logErrorS, logInfoS, logWarningS)
 import           Pos.Util.Trace (Trace)
-<<<<<<< HEAD
-import           Pos.Util.Trace.Unstructured (LogItem, logDebugS, logErrorS, logInfoS,
-                                              logWarningS)
-import           Pos.Util.Trace.Named (LogNamed, named)
-=======
 import           Pos.Util.Trace.Unstructured (LogItem)
 import qualified Pos.Util.Trace.Unstructured as TU
 import           Pos.Util.Trace.Named (TraceNamed)
 import qualified Pos.Util.Trace.Named as TN
->>>>>>> 09645a03
 import           Pos.Util.Util (getKeys, leftToPanic)
 
 sscWorkers
   :: ( SscMode ctx m
      , HasMisbehaviorMetrics ctx
      )
-<<<<<<< HEAD
-  => Trace m (LogNamed LogItem) -> ProtocolMagic -> [Diffusion m -> m ()]
-sscWorkers namedlogTrace pm = [ onNewSlotSsc namedlogTrace pm
-                        , checkForIgnoredCommitmentsWorker (named namedlogTrace)
-                        ]
-
-shouldParticipate :: SscMode ctx m => Trace m LogItem -> EpochIndex -> m Bool
-=======
   => TraceNamed m -> ProtocolMagic -> [Diffusion m -> m ()]
 sscWorkers logTrace pm = [ onNewSlotSsc logTrace pm
                         , checkForIgnoredCommitmentsWorker logTrace
                         ]
 
 shouldParticipate :: SscMode ctx m => TraceNamed m -> EpochIndex -> m Bool
->>>>>>> 09645a03
 shouldParticipate logTrace epoch = do
     richmen <- getSscRichmen "shouldParticipate" epoch
     participationEnabled <- view sscContext >>=
@@ -96,11 +81,7 @@
     ourId <- getOurStakeholderId
     let enoughStake = ourId `HM.member` richmen
     when (participationEnabled && not enoughStake) $
-<<<<<<< HEAD
-        logDebugS logTrace "Not enough stake to participate in MPC"
-=======
         TN.logDebugS logTrace "Not enough stake to participate in MPC"
->>>>>>> 09645a03
     return (participationEnabled && enoughStake)
 
 -- CHECK: @onNewSlotSsc
@@ -108,19 +89,11 @@
 onNewSlotSsc
     :: ( SscMode ctx m
        )
-<<<<<<< HEAD
-    => Trace m (LogNamed LogItem)
+    => TraceNamed m
     -> ProtocolMagic
     -> Diffusion m
     -> m ()
-onNewSlotSsc namedLogTrace pm = \diffusion -> onNewSlotNoLogging defaultOnNewSlotParams $ \slotId ->
-=======
-    => TraceNamed m
-    -> ProtocolMagic
-    -> Diffusion m
-    -> m ()
 onNewSlotSsc logTrace0 pm = \diffusion -> onNewSlotNoLogging defaultOnNewSlotParams $ \slotId ->
->>>>>>> 09645a03
     recoveryCommGuard logTrace "onNewSlot worker in SSC" $ do
         sscGarbageCollectLocalData slotId
         whenM (shouldParticipate logTrace $ siEpoch slotId) $ do
@@ -128,18 +101,11 @@
                 atomically . readTVar . scBehavior
             checkNSendOurCert logTrace pm (sendSscCert diffusion)
             onNewSlotCommitment logTrace pm slotId (sendSscCommitment diffusion)
-<<<<<<< HEAD
-            onNewSlotOpening logTrace pm (sbSendOpening behavior) slotId (sendSscOpening diffusion)
-            onNewSlotShares logTrace pm (sbSendShares behavior) slotId (sendSscShares diffusion)
-    where
-        logTrace = named namedLogTrace
-=======
             onNewSlotOpening logTraceU pm (sbSendOpening behavior) slotId (sendSscOpening diffusion)
             onNewSlotShares logTraceU pm (sbSendShares behavior) slotId (sendSscShares diffusion)
     where
     logTrace = TN.appendName "newslot" logTrace0
     logTraceU = TN.named logTrace
->>>>>>> 09645a03
 
 -- CHECK: @checkNSendOurCert
 -- Checks whether 'our' VSS certificate has been announced
@@ -147,11 +113,7 @@
     :: forall ctx m.
        ( SscMode ctx m
        )
-<<<<<<< HEAD
-    => Trace m LogItem
-=======
     => TraceNamed m
->>>>>>> 09645a03
     -> ProtocolMagic
     -> (VssCertificate -> m ())
     -> m ()
@@ -159,17 +121,6 @@
     ourId <- getOurStakeholderId
     let sendCertDo resend slot = do
             if resend then
-<<<<<<< HEAD
-                logErrorS logTrace "Our VSS certificate is in global state, but it has already expired, \
-                         \apparently it's a bug, but we are announcing it just in case."
-                else logInfoS logTrace 
-                         "Our VssCertificate hasn't been announced yet or TTL has expired, \
-                         \we will announce it now."
-            ourVssCertificate <- getOurVssCertificate slot
-            sscProcessOurMessage logTrace (sscProcessCertificate logTrace pm ourVssCertificate)
-            _ <- sendCert ourVssCertificate
-            logDebugS logTrace "Announced our VssCertificate."
-=======
                 TN.logErrorS logTrace "Our VSS certificate is in global state, but it has already expired, \
                          \apparently it's a bug, but we are announcing it just in case."
                 else TN.logInfoS logTrace
@@ -179,7 +130,6 @@
             sscProcessOurMessage logTraceU (sscProcessCertificate logTraceU pm ourVssCertificate)
             _ <- sendCert ourVssCertificate
             TN.logDebugS logTrace "Announced our VssCertificate."
->>>>>>> 09645a03
 
     slMaybe <- getCurrentSlot
     case slMaybe of
@@ -190,11 +140,7 @@
             case ourCertMB of
                 Just ourCert
                     | vcExpiryEpoch ourCert >= siEpoch sl ->
-<<<<<<< HEAD
-                        logDebugS logTrace
-=======
                         TN.logDebugS logTrace
->>>>>>> 09645a03
                             "Our VssCertificate has been already announced."
                     | otherwise -> sendCertDo True sl
                 Nothing -> sendCertDo False sl
@@ -226,11 +172,7 @@
 onNewSlotCommitment
     :: ( SscMode ctx m
        )
-<<<<<<< HEAD
-    => Trace m LogItem
-=======
     => TraceNamed m
->>>>>>> 09645a03
     -> ProtocolMagic
     -> SlotId
     -> (SignedCommitment -> m ())
@@ -243,41 +185,18 @@
             [ not . hasCommitment ourId <$> sscGetGlobalState
             , memberVss ourId <$> getStableCerts siEpoch]
         if shouldSendCommitment then
-<<<<<<< HEAD
-            logDebugS logTrace "We should send commitment"
-        else
-            logDebugS logTrace "We shouldn't send commitment"
-=======
             TN.logDebugS logTrace "We should send commitment"
         else
             TN.logDebugS logTrace "We shouldn't send commitment"
->>>>>>> 09645a03
         when shouldSendCommitment $ do
             ourCommitment <- SS.getOurCommitment siEpoch
             let stillValidMsg = "We shouldn't generate secret, because we have already generated it"
             case ourCommitment of
-<<<<<<< HEAD
-                Just comm -> logDebugS logTrace     stillValidMsg >> sendOurCommitment comm
-=======
                 Just comm -> TN.logDebugS logTrace     stillValidMsg >> sendOurCommitment comm
->>>>>>> 09645a03
                 Nothing   -> onNewSlotCommDo
   where
     onNewSlotCommDo = do
         ourSk <- getOurSecretKey
-<<<<<<< HEAD
-        logDebugS logTrace $ sformat ("Generating secret for "%ords%" epoch") siEpoch
-        generated <- generateAndSetNewSecret logTrace pm ourSk slotId
-        case generated of
-            Nothing -> logWarningS logTrace "I failed to generate secret for SSC"
-            Just comm -> do
-              logInfoS logTrace (sformat ("Generated secret for "%ords%" epoch") siEpoch)
-              sendOurCommitment comm
-
-    sendOurCommitment comm = do
-        sscProcessOurMessage logTrace (sscProcessCommitment logTrace pm comm)
-        sendOurData logTrace sendCommitment CommitmentMsg comm siEpoch 0
-=======
         TN.logDebugS logTrace $ sformat ("Generating secret for "%ords%" epoch") siEpoch
         generated <- generateAndSetNewSecret logTrace pm ourSk slotId
         case generated of
@@ -290,7 +209,6 @@
         sscProcessOurMessage logTraceU (sscProcessCommitment logTraceU pm comm)
         sendOurData logTraceU sendCommitment CommitmentMsg comm siEpoch 0
     logTraceU = TN.named logTrace
->>>>>>> 09645a03
 
 -- Openings-related part of new slot processing
 onNewSlotOpening
@@ -309,15 +227,9 @@
         globalData <- sscGetGlobalState
         unless (hasOpening ourId globalData) $
             case globalData ^. sgsCommitments . to getCommitmentsMap . at ourId of
-<<<<<<< HEAD
-                Nothing -> logDebugS logTrace noCommMsg
-                Just _  -> SS.getOurOpening siEpoch >>= \case
-                    Nothing   -> logWarningS logTrace noOpenMsg
-=======
                 Nothing -> TU.logDebugS logTrace noCommMsg
                 Just _  -> SS.getOurOpening siEpoch >>= \case
                     Nothing   -> TU.logWarningS logTrace noOpenMsg
->>>>>>> 09645a03
                     Just open -> sendOpeningDo ourId open
   where
     noCommMsg =
@@ -352,11 +264,7 @@
         return $ isSharesIdx siSlot && not sharesInBlockchain
     when shouldSendShares $ do
         ourVss <- views sscContext scVssKeyPair
-<<<<<<< HEAD
-        sendSharesDo ourId =<< getOurShares ourVss logTrace 
-=======
         sendSharesDo ourId =<< getOurShares ourVss logTrace
->>>>>>> 09645a03
   where
     sendSharesDo ourId shares = do
         let shares' = case params of
@@ -379,24 +287,14 @@
 sscProcessOurMessage logTrace action =
     action >>= logResult
   where
-<<<<<<< HEAD
-    logResult (Right _) = logDebugS logTrace "We have accepted our message"
-    logResult (Left er) =
-        logWarningS logTrace $
-=======
     logResult (Right _) = TU.logDebugS logTrace "We have accepted our message"
     logResult (Left er) =
         TU.logWarningS logTrace $
->>>>>>> 09645a03
         sformat ("We have rejected our message, reason: "%build) er
 
 sendOurData
     :: SscMode ctx m
-<<<<<<< HEAD
-    => Trace m LogItem 
-=======
     => Trace m LogItem
->>>>>>> 09645a03
     -> (contents -> m ())
     -> SscTag
     -> contents
@@ -408,15 +306,9 @@
     -- in one invocation of onNewSlot we can't process more than one
     -- type of message.
     waitUntilSend logTrace msgTag epoch slMultiplier
-<<<<<<< HEAD
-    logInfoS logTrace $ sformat ("Announcing our "%build) msgTag
-    _ <- sendIt dt
-    logDebugS logTrace $ sformat ("Sent our " %build%" to neighbors") msgTag
-=======
     TU.logInfoS logTrace $ sformat ("Announcing our "%build) msgTag
     _ <- sendIt dt
     TU.logDebugS logTrace $ sformat ("Sent our " %build%" to neighbors") msgTag
->>>>>>> 09645a03
 
 -- Generate new commitment and opening and use them for the current
 -- epoch. It is also saved in persistent storage.
@@ -428,11 +320,7 @@
     :: forall ctx m.
        ( SscMode ctx m
        )
-<<<<<<< HEAD
-    => Trace m LogItem
-=======
     => TraceNamed m
->>>>>>> 09645a03
     -> ProtocolMagic
     -> SecretKey
     -> SlotId -- ^ Current slot
@@ -444,11 +332,7 @@
         let participantIds =
                 HM.keys . getVssCertificatesMap $
                 computeParticipants (getKeys richmen) certs
-<<<<<<< HEAD
-        logDebugS logTrace $
-=======
         TN.logDebugS logTrace $
->>>>>>> 09645a03
             sformat ("generating secret for: " %listJson) $ participantIds
     let participants = nonEmpty $
                        map (second vcVssKey) $
@@ -457,48 +341,29 @@
     maybe (Nothing <$ warnNoPs) (generateAndSetNewSecretDo richmen) participants
   where
     here s = "generateAndSetNewSecret: " <> s
-<<<<<<< HEAD
-    warnNoPs = logWarningS logTrace (here "can't generate, no participants")
-=======
     warnNoPs = TN.logWarningS logTrace (here "can't generate, no participants")
->>>>>>> 09645a03
     generateAndSetNewSecretDo :: RichmenStakes
                               -> NonEmpty (StakeholderId, AsBinary VssPublicKey)
                               -> m (Maybe SignedCommitment)
     generateAndSetNewSecretDo richmen ps = do
         let onLeft er =
                 Nothing <$
-<<<<<<< HEAD
-                logWarningS logTrace 
-=======
                 TN.logWarningS logTrace
->>>>>>> 09645a03
                 (here $ sformat ("Couldn't compute shares distribution, reason: "%build) er)
         mpcThreshold <- bvdMpcThd <$> gsAdoptedBVData
         distrET <- runExceptT (computeSharesDistrPure richmen mpcThreshold)
         flip (either onLeft) distrET $ \distr -> do
-<<<<<<< HEAD
-            logDebugS logTrace $ here $ sformat ("Computed shares distribution: "%listJson) (HM.toList distr)
-=======
             TN.logDebugS logTrace $ here $ sformat ("Computed shares distribution: "%listJson) (HM.toList distr)
->>>>>>> 09645a03
             let threshold = vssThreshold $ sum $ toList distr
             let multiPSmb = nonEmpty $
                             concatMap (\(c, x) -> replicate (fromIntegral c) x) $
                             NE.map (first $ flip (HM.lookupDefault 0) distr) ps
             case multiPSmb of
                 Nothing -> Nothing <$
-<<<<<<< HEAD
-                    logWarningS logTrace (here "Couldn't compute participant's vss")
-                Just multiPS -> case mapM fromBinary multiPS of
-                    Left err -> Nothing <$
-                        logErrorS logTrace (here ("Couldn't deserialize keys: " <> err))
-=======
                     TN.logWarningS logTrace (here "Couldn't compute participant's vss")
                 Just multiPS -> case mapM fromBinary multiPS of
                     Left err -> Nothing <$
                         TN.logErrorS logTrace (here ("Couldn't deserialize keys: " <> err))
->>>>>>> 09645a03
                     Right keys -> do
                         (comm, open) <- liftIO $ runSecureRandom $
                             randCommitmentAndOpening threshold keys
@@ -534,11 +399,7 @@
         timeToWait <- randomTimeInInterval delta
         let ttwMillisecond :: Millisecond
             ttwMillisecond = convertUnit timeToWait
-<<<<<<< HEAD
-        logDebugS logTrace $
-=======
         TU.logDebugS logTrace $
->>>>>>> 09645a03
             sformat
                 ("Waiting for " %shown % " before sending " %build)
                 ttwMillisecond
@@ -554,11 +415,7 @@
        ( SscMode ctx m
        , HasMisbehaviorMetrics ctx
        )
-<<<<<<< HEAD
-    => Trace m LogItem 
-=======
     => TraceNamed m
->>>>>>> 09645a03
     -> Diffusion m
     -> m ()
 checkForIgnoredCommitmentsWorker logTrace = \_ -> do
@@ -579,11 +436,7 @@
        ( SscMode ctx m
        , HasMisbehaviorMetrics ctx
        )
-<<<<<<< HEAD
-    => Trace m LogItem -> TVar Word -> SlotId -> m ()
-=======
     => TraceNamed m -> TVar Word -> SlotId -> m ()
->>>>>>> 09645a03
 checkForIgnoredCommitmentsWorkerImpl logTrace counter SlotId {..}
     -- It's enough to do this check once per epoch near the end of the epoch.
     | getSlotIndex siSlot /= 9 * fromIntegral blkSecurityParam = pass

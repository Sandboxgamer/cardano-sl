--- conflicted
+++ resolved
@@ -53,7 +53,6 @@
     commit: f2321a103f53f51d36c99383132e3ffa3ef1c401
   extra-dep: true
 - location:
-<<<<<<< HEAD
     git: https://github.com/serokell/engine.io.git
     commit: f8b2ae4af83f4f5220bb6c8f50adda82c3a1e9f3
   extra-dep: true
@@ -61,7 +60,7 @@
     - socket-io
     - engine-io
     - engine-io-wai
-=======
+- location:
     git: https://github.com/flyingleafe/cardano-crypto
     commit: b0f261c88a0c6b38d3227cec139690f2ec67fe1a
   extra-dep: true
@@ -69,7 +68,6 @@
     git: https://github.com/haskell-crypto/cryptonite.git
     commit: 2932df9e243aa7ae7eb2b25d7c60fa77a30c6fb5
   extra-dep: true
->>>>>>> 44621c53
 
 nix:
   shell-file: shell.nix

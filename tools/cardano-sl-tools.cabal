name:                cardano-sl-tools
version:             1.0.3
synopsis:            Cardano SL - Tools
description:         Cardano SL - Tools
license:             MIT
license-file:        LICENSE
author:              Serokell
maintainer:          hi@serokell.io
copyright:           2016 IOHK
category:            Currency
build-type:          Simple
cabal-version:       >=1.10

-- Note: for components that we don't want to build, we add both "buildable:
-- False" *and* wrap build-depends into "if !flag(for-installer)". This is
-- because stack doesn't seem to take "buildable: False" into account when
-- calculating the build plan.
Flag for-installer
  default:     False
  manual:      True

  description: Build a reduced set of components (only what is needed for the
               installer)

executable cardano-dht-keygen
  hs-source-dirs:      src/dht-keygen
  main-is:             Main.hs
  if !flag(for-installer)
   build-depends:      QuickCheck
                     , aeson
                     , array
                     , base
                     , bytestring
                     , cardano-sl
                     , cardano-sl-core
                     , cardano-sl-crypto
                     , data-default
                     , filepath
                     , formatting
                     , kademlia
                     , lens
                     , log-warper
                     , optparse-applicative
                     , parsec
                     , random
                     , random-shuffle
                     , serokell-util >= 0.1.3.4
                     , stm
                     , text
                     , time
                     , universum >= 0.1.11
                     , unordered-containers
                     , vector
  default-language:    Haskell2010
  ghc-options:         -threaded -rtsopts
                       -Wall
                       -fno-warn-orphans
                       -O2

  -- linker speed up for linux
  if os(linux)
    ghc-options:       -optl-fuse-ld=gold
    ld-options:        -fuse-ld=gold

  default-extensions:   DeriveDataTypeable
                        DeriveGeneric
                        GeneralizedNewtypeDeriving
                        StandaloneDeriving
                        FlexibleContexts
                        FlexibleInstances
                        MultiParamTypeClasses
                        FunctionalDependencies
                        DefaultSignatures
                        NoImplicitPrelude
                        OverloadedStrings
                        RecordWildCards
                        TypeApplications
                        TupleSections
                        ViewPatterns
                        LambdaCase
                        MultiWayIf
                        ConstraintKinds
                        UndecidableInstances
                        BangPatterns
                        ApplicativeDo
                        ScopedTypeVariables
                        MonadFailDesugaring

  build-tools: cpphs >= 1.19
  ghc-options: -pgmP cpphs -optP --cpp

  if flag(for-installer)
    buildable: False

executable cardano-genupdate
  hs-source-dirs:      src/genupdate
  main-is:             Main.hs
  build-depends:       base
                     , ansi-wl-pprint
                     , bytestring
                     , cardano-sl
                     , cardano-sl-util
                     , cryptonite
                     , neat-interpolation
                     , optparse-applicative
                     , filepath
                     , formatting
                     , process
                     , tar
                     , text
                     , universum
                     , unix-compat
  default-language:    Haskell2010
  ghc-options:         -threaded
                       -Wall
                       -O2

  -- linker speed up for linux
  if os(linux)
    ghc-options:       -optl-fuse-ld=gold
    ld-options:        -fuse-ld=gold

  default-extensions:  OverloadedStrings
                       NoImplicitPrelude
                       BangPatterns
                       ApplicativeDo
                       RecordWildCards
                       ScopedTypeVariables
                       MonadFailDesugaring

executable cardano-keygen
  hs-source-dirs:      src/keygen
  main-is:             Main.hs
  other-modules:       KeygenOptions
                     , Dump
  if !flag(for-installer)
   build-depends:      Glob
                     , QuickCheck >= 2.9
                     , aeson
                     , ansi-wl-pprint
                     , base
                     , base58-bytestring
                     , bytestring >= 0.10
                     , canonical-json
                     , cardano-sl
                     , cardano-sl-core
                     , cardano-sl-crypto
                     , cardano-sl-txp
                     , containers
                     , cryptonite
                     , data-default
                     , directory
                     , ed25519
                     , filepath
                     , formatting
                     , lens
                     , log-warper
                     , neat-interpolation
                     , optparse-applicative >= 0.12
                     , parsec
                     , random >= 1.1
                     , safe-exceptions
                     , serokell-util >= 0.1
                     , text
                     , universum >= 0.1
                     , unordered-containers
                     , yaml
  default-language:    Haskell2010
  ghc-options:         -threaded -rtsopts
                       -Wall
                       -fno-warn-orphans
                       -O2

  -- linker speed up for linux
  if os(linux)
    ghc-options:       -optl-fuse-ld=gold
    ld-options:        -fuse-ld=gold

  default-extensions:   DeriveDataTypeable
                        DeriveGeneric
                        GeneralizedNewtypeDeriving
                        StandaloneDeriving
                        FlexibleContexts
                        FlexibleInstances
                        MultiParamTypeClasses
                        FunctionalDependencies
                        DefaultSignatures
                        NoImplicitPrelude
                        OverloadedStrings
                        RecordWildCards
                        TypeApplications
                        TupleSections
                        ViewPatterns
                        LambdaCase
                        MultiWayIf
                        ConstraintKinds
                        UndecidableInstances
                        BangPatterns
                        ScopedTypeVariables
                        MonadFailDesugaring

  if flag(for-installer)
    buildable: False
  else
    buildable: True

executable cardano-launcher
  hs-source-dirs:      src/launcher
  main-is:             Main.hs

  build-depends:       aeson
                     , ansi-wl-pprint
                     , async
                     , base
                     , bytestring
                     , cardano-report-server >= 0.2.1
                     , cardano-sl
                     , cardano-sl-block
                     , cardano-sl-core
                     , cardano-sl-db
                     , cardano-sl-infra
                     , cardano-sl-update
                     , cardano-sl-util
                     , directory
                     , filepath
                     , formatting
                     , lens
                     , lifted-async
                     , log-warper
                     , neat-interpolation
                     , optparse-applicative
                     , process
                     , safe-exceptions
                     , serokell-util
                     , silently
                     , text
                     , time-units
                     , universum
                     , unordered-containers
                     , yaml
  if !os(windows)
    build-depends:     unix
  default-language:    Haskell2010
  ghc-options:         -threaded
                       -Wall
                       -O2

  -- linker speed up for linux
  if os(linux)
    ghc-options:       -optl-fuse-ld=gold
    ld-options:        -fuse-ld=gold

  default-extensions:  OverloadedStrings
                       RecordWildCards
                       TupleSections
                       TypeApplications
                       BangPatterns
                       ScopedTypeVariables
                       MonadFailDesugaring

  if os(windows)
    LD-Options:     -mwindows

executable cardano-addr-convert
  hs-source-dirs:      src/addr-convert
  main-is:             Main.hs
  build-depends:       base
                     , ansi-wl-pprint
                     , cardano-sl
                     , cardano-sl-core
<<<<<<< HEAD
=======
                     , cardano-sl-crypto
>>>>>>> 0ceca33c
                     , cardano-sl-util
                     , neat-interpolation
                     , optparse-applicative
                     , text
                     , universum
  default-language:    Haskell2010
  ghc-options:         -threaded
                       -Wall
                       -O2

  -- linker speed up for linux
  if os(linux)
    ghc-options:       -optl-fuse-ld=gold
    ld-options:        -fuse-ld=gold

  default-extensions:   DeriveDataTypeable
                        DeriveGeneric
                        GeneralizedNewtypeDeriving
                        StandaloneDeriving
                        FlexibleContexts
                        FlexibleInstances
                        MultiParamTypeClasses
                        FunctionalDependencies
                        DefaultSignatures
                        NoImplicitPrelude
                        OverloadedStrings
                        RecordWildCards
                        TypeApplications
                        TupleSections
                        ViewPatterns
                        LambdaCase
                        MultiWayIf
                        ConstraintKinds
                        UndecidableInstances
                        ApplicativeDo
                        ScopedTypeVariables
                        MonadFailDesugaring

executable cardano-cli-docs
  hs-source-dirs:      src/cli-docs
  main-is:             Main.hs
  if !flag(for-installer)
   build-depends:      base
                     , bytestring
                     , cardano-sl
                     , directory
                     , filepath
                     , neat-interpolation
                     , optparse-applicative
                     , process
                     , text
                     , universum >= 0.1.11
  default-language:    Haskell2010
  ghc-options:         -threaded -rtsopts
                       -Wall
                       -fno-warn-orphans
                       -O2

  -- linker speed up for linux
  if os(linux)
    ghc-options:       -optl-fuse-ld=gold
    ld-options:        -fuse-ld=gold

  default-extensions:   NoImplicitPrelude
                        BangPatterns
                        RecordWildCards
                        OverloadedStrings
                        ApplicativeDo
                        ScopedTypeVariables
                        MonadFailDesugaring

  build-tools: cpphs >= 1.19
  ghc-options: -pgmP cpphs -optP --cpp

  if flag(for-installer)
    buildable: False

executable cardano-post-mortem
  hs-source-dirs:      src/post-mortem
  main-is:             Main.hs
  other-modules:       JSONLog
                     , Options
                     , Statistics
                     , Statistics.Block
                     , Statistics.Chart
                     , Statistics.CSV
                     , Statistics.Focus
                     , Statistics.Graph
                     , Statistics.MemPool
                     , Statistics.Report
                     , Statistics.Throughput
                     , Statistics.Tx
                     , Types
                     , Util.Aeson
                     , Util.Pipes
                     , Util.Safe
  if !flag(for-installer)
    buildable: True
    build-depends:       Chart
                       , Chart-diagrams
                       , MonadRandom
                       , aeson
                       , attoparsec
                       , base
                       , cardano-sl
                       , cardano-sl-block
                       , cardano-sl-core
                       , cardano-sl-txp
                       , cardano-sl-util
                       , containers
                       , directory
                       , fgl
                       , filepath
                       , foldl
                       , graphviz
                       , optparse-applicative
                       , pipes
                       , pipes-bytestring
                       , pipes-interleave
                       , pipes-safe
                       , process
                       , random
                       , text
                       , time-units
                       , universum >= 0.1.11
  else
    buildable: False
  default-language:    Haskell2010
  ghc-options:         -threaded
                       -Wall
                       -O2
  -- linker speed up for linux
  if os(linux)
    ghc-options:       -optl-fuse-ld=gold
    ld-options:        -fuse-ld=gold

  default-extensions:   DeriveDataTypeable
                        DeriveGeneric
                        GeneralizedNewtypeDeriving
                        StandaloneDeriving
                        FlexibleContexts
                        FlexibleInstances
                        MultiParamTypeClasses
                        FunctionalDependencies
                        DefaultSignatures
                        NoImplicitPrelude
                        OverloadedStrings
                        RecordWildCards
                        TypeApplications
                        TupleSections
                        ViewPatterns
                        LambdaCase
                        MultiWayIf
                        ConstraintKinds
                        UndecidableInstances
                        ScopedTypeVariables
                        ScopedTypeVariables
                        BangPatterns
                        MonadFailDesugaring

executable cardano-blockchain-analyser
  hs-source-dirs:      src/blockchain-analyser
  main-is:             Main.hs
  other-modules:       Options
                       Types
                       Rendering
  if !flag(for-installer)
   build-depends:      ansi-wl-pprint
                     , base
                     , cardano-sl
                     , cardano-sl-binary
                     , cardano-sl-block
                     , cardano-sl-core
                     , cardano-sl-crypto
                     , cardano-sl-db
                     , cardano-sl-infra
                     , cardano-sl-networking
                     , cardano-sl-lrc
                     , cardano-sl-txp
                     , cardano-sl-util
                     , data-default
                     , directory
                     , formatting
                     , lens
                     , mtl
                     , neat-interpolation
                     , optparse-applicative
                     , serokell-util
                     , tabl
                     , text
                     , universum >= 0.1.11
  default-language:    Haskell2010
  ghc-options:         -threaded -rtsopts
                       -Wall
                       -fno-warn-orphans
                       -O2

  -- linker speed up for linux
  if os(linux)
    ghc-options:       -optl-fuse-ld=gold
    ld-options:        -fuse-ld=gold

  default-extensions:   RecordWildCards
                        NoImplicitPrelude
                        OverloadedStrings
                        TypeApplications
                        ScopedTypeVariables
                        FlexibleContexts
                        MonadFailDesugaring

  build-tools: cpphs >= 1.19
  ghc-options: -pgmP cpphs -optP --cpp

  if flag(for-installer)
    buildable: False<|MERGE_RESOLUTION|>--- conflicted
+++ resolved
@@ -268,10 +268,7 @@
                      , ansi-wl-pprint
                      , cardano-sl
                      , cardano-sl-core
-<<<<<<< HEAD
-=======
                      , cardano-sl-crypto
->>>>>>> 0ceca33c
                      , cardano-sl-util
                      , neat-interpolation
                      , optparse-applicative

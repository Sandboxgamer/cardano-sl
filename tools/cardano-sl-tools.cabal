--- conflicted
+++ resolved
@@ -1,9 +1,5 @@
 name:                cardano-sl-tools
-<<<<<<< HEAD
-version:             1.3.2
-=======
 version:             2.0.0
->>>>>>> 6a133448
 synopsis:            Cardano SL - Tools
 description:         Cardano SL - Tools
 license:             MIT
@@ -383,33 +379,10 @@
   main-is: Main.hs
 
   build-depends: base >=4.7 && <5
-<<<<<<< HEAD
-               , aeson
-               , asn1-encoding
-               , asn1-types
-               , base64-bytestring
-               , bytestring
-               , cryptonite
-               , data-default-class
-               , filepath
-               , hourglass
-               , ip
-               , network-transport
-=======
                , cardano-sl-x509
                , filepath
->>>>>>> 6a133448
                , optparse-applicative
-               , text
                , universum
-<<<<<<< HEAD
-               , unordered-containers
-               , x509
-               , x509-store
-               , x509-validation
-               , yaml
-=======
->>>>>>> 6a133448
 
   default-extensions:   DeriveGeneric
                         NoImplicitPrelude

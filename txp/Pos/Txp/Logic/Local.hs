--- conflicted
+++ resolved
@@ -6,6 +6,7 @@
        , txNormalize
        ) where
 
+import           Control.Lens                (views)
 import           Control.Monad.Except        (MonadError (..))
 import           Control.Monad.Trans.Control (MonadBaseControl)
 import           Data.Default                (Default (def))
@@ -13,6 +14,7 @@
 import qualified Data.List.NonEmpty          as NE
 import qualified Data.Map                    as M (fromList)
 import qualified Ether
+import           Ether.Internal              (HasLens (..))
 import           Formatting                  (build, sformat, (%))
 import           System.Wlog                 (WithLogger, logDebug)
 import           Universum
@@ -29,18 +31,11 @@
                                               setTxpLocalData)
 import           Pos.Txp.Toil                (GenericToilModifier (..), GenesisUtxo (..),
                                               MonadUtxoRead (..), ToilEnv,
-<<<<<<< HEAD
-                                              ToilVerFailure (..), Utxo, execToilTLocal,
-                                              getToilEnv, normalizeToil, processTx,
-                                              runDBToil, runToilTLocal, runUtxoReaderT,
-                                              utxoGet, utxoToStakes)
-import           Pos.Util.Util               (getKeys)
-=======
                                               ToilVerFailure (..), Utxo, evalUtxoStateT,
                                               execToilTLocal, getToilEnv, normalizeToil,
                                               processTx, runDBToil, runToilTLocal,
-                                              utxoGet)
->>>>>>> 61fc4515
+                                              utxoGet, utxoToStakes)
+import           Pos.Util.Util               (getKeys)
 
 type TxpLocalWorkMode ctx m =
     ( MonadIO m
@@ -49,7 +44,7 @@
     , MonadGState m
     , MonadTxpMem () ctx m
     , WithLogger m
-    , Ether.MonadReader' GenesisUtxo m
+    , HasLens GenesisUtxo ctx GenesisUtxo
     , MonadError ToilVerFailure m
     )
 
@@ -62,7 +57,7 @@
     let UnsafeTx {..} = taTx txAux
     tipDB <- GS.getTip
     bootEra <- gsIsBootstrapEra
-    bootHolders <- Ether.asks' $ getKeys . utxoToStakes . unGenesisUtxo
+    bootHolders <- views (lensOf @GenesisUtxo) $ getKeys . utxoToStakes . unGenesisUtxo
     localUM <- getUtxoModifier @()
     -- Note: snapshot isn't used here, because it's not necessary.  If
     -- tip changes after 'getTip' and before resolving all inputs, it's
@@ -108,7 +103,6 @@
         -> Bool
         -> TxpLocalDataPure
         -> (Either ToilVerFailure (), TxpLocalDataPure)
-<<<<<<< HEAD
     processTxDo resolved bootHolders toilEnv tipDB tx bootEra txld@(uv, mp, undo, tip, ()) = do
         let tipMismatch = tipDB /= tip
             bootRel = notBootRelated bootHolders
@@ -119,29 +113,13 @@
              (Left $ ToilBootDifferentStake $ unsafeHead bootRel, txld)
            | otherwise ->
              let res = (runExceptT $
-                        flip runUtxoReaderT resolved $
+                        flip evalUtxoStateT resolved $
                         execToilTLocal uv mp undo $
                         processTx tx) toilEnv
              in case res of
                  Left er  -> (Left er, txld)
                  Right ToilModifier{..} ->
                      (Right (), (_tmUtxo, _tmMemPool, _tmUndos, tip, ()))
-=======
-    processTxDo resolved toilEnv tipDB tx txld@(uv, mp, undo, tip, ())
-        | tipDB /= tip = (Left $ ToilTipsMismatch tipDB tip, txld)
-        | otherwise =
-            let res = (runExceptT $
-                      flip evalUtxoStateT resolved $
-                      execToilTLocal uv mp undo $
-                      processTx tx
-                      ) toilEnv
-            in
-            case res of
-                Left er  -> (Left er, txld)
-                Right ToilModifier{..} ->
-                    (Right (), (_tmUtxo, _tmMemPool, _tmUndos, tip, ()))
-    runUM um = runToilTLocal um def mempty
->>>>>>> 61fc4515
 
 -- | 1. Recompute UtxoView by current MemPool
 -- | 2. Remove invalid transactions from MemPool

--- conflicted
+++ resolved
@@ -102,13 +102,6 @@
   where
     onlyKnownUndos = catMaybes . toList
     txasTxOutDistr = concatMap concatDistr txas
-<<<<<<< HEAD
-    undoTxInDistr = concatMap (txOutStake gws . toaOut) (foldMap toList undo)
+    undoTxInDistr = concatMap (txOutStake gws . toaOut) (foldMap onlyKnownUndos undo)
     concatDistr (TxAux UnsafeTx {..} _) =
-        concatMap (txOutStake gws . toaOut) $ toList (map TxOutAux _txOutputs)
-=======
-    undoTxInDistr = concatMap txOutStake (foldMap onlyKnownUndos undo)
-    concatDistr (TxAux UnsafeTx {..} _ distr) =
-        concatMap txOutStake $
-        toList (NE.zipWith TxOutAux _txOutputs (getTxDistribution distr))
->>>>>>> 7a146a78
+        concatMap (txOutStake gws . toaOut) $ toList (map TxOutAux _txOutputs)
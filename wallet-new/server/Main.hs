{-# LANGUAGE DataKinds                  #-}
{-# LANGUAGE DeriveTraversable          #-}
{-# LANGUAGE FlexibleInstances          #-}
{-# LANGUAGE GeneralizedNewtypeDeriving #-}
{-# LANGUAGE KindSignatures             #-}
{-# LANGUAGE RecordWildCards            #-}
module Main where

import           Universum

import           Control.Concurrent.STM (newTBQueueIO)
import           Data.Maybe (fromJust)
import           Mockable (Production (..), runProduction)
import           Ntp.Client (NtpStatus, withNtpClient)
import qualified Pos.Client.CLI as CLI
import           Pos.Communication (ActionSpec (..))
import           Pos.DB.DB (initNodeDBs)
import           Pos.Launcher (NodeParams (..), NodeResources (..), bpLoggingParams,
                               bracketNodeResources, loggerBracket, lpDefaultName, runNode,
                               withConfigurations)
import           Pos.Launcher.Configuration (ConfigurationOptions, HasConfigurations)
import           Pos.Ntp.Configuration (NtpConfiguration, ntpClientSettings)
import           Pos.Ssc.Types (SscParams)
import           Pos.Txp (txpGlobalSettings)
import           Pos.Util (logException)
import           Pos.Util.CompileInfo (HasCompileInfo, retrieveCompileTimeInfo, withCompileInfo)
import           Pos.Util.UserSecret (usVss)
import           Pos.Wallet.Web (AddrCIdHashes (..), bracketWalletWS, bracketWalletWebDB, getSKById,
                                 getWalletAddresses, runWRealMode)
import           Pos.Wallet.Web.Mode (WalletWebMode)
import           Pos.Wallet.Web.State (askWalletDB, askWalletSnapshot, flushWalletStorage)
import           Pos.Wallet.Web.Tracking.Decrypt (eskToWalletDecrCredentials)
import           Pos.Wallet.Web.Tracking.Sync (syncWallet)
import           System.Wlog (LoggerName, Severity, logInfo, logMessage, usingLoggerName)

import qualified Cardano.Wallet.Kernel as Kernel
import qualified Cardano.Wallet.Kernel.Mode as Kernel.Mode
import           Cardano.Wallet.Server.CLI (ChooseWalletBackend (..), NewWalletBackendParams (..),
                                            WalletBackendParams (..), WalletStartupOptions (..),
                                            getWalletNodeOptions, walletDbPath, walletFlushDb,
                                            walletRebuildDb)
import qualified Cardano.Wallet.Server.Plugins as Plugins


-- | Default logger name when one is not provided on the command line
defaultLoggerName :: LoggerName
defaultLoggerName = "node"

{-
   Most of the code below has been copied & adapted from wallet/node/Main.hs as a path
   of least resistance to make the wallet-new prototype independent (to an extend)
   from breaking changes to the current wallet.
-}

-- | The "workhorse" responsible for starting a Cardano edge node plus a number of extra plugins.
actionWithWallet :: (HasConfigurations, HasCompileInfo)
                 => SscParams
                 -> NodeParams
                 -> NtpConfiguration
                 -> WalletBackendParams
                 -> Production ()
actionWithWallet sscParams nodeParams ntpConfig wArgs@WalletBackendParams {..} =
    bracketWalletWebDB (walletDbPath walletDbOptions) (walletRebuildDb walletDbOptions) $ \db ->
        bracketWalletWS $ \conn ->
            bracketNodeResources nodeParams sscParams
                txpGlobalSettings
                initNodeDBs $ \nr@NodeResources {..} -> do
                    ref <- newIORef mempty
<<<<<<< HEAD
                    syncQueue <- liftIO $ newTBQueueIO 50
                    runWRealMode db conn (AddrCIdHashes ref) syncQueue nr (mainAction nr)
=======
                    ntpStatus <- withNtpClient (ntpClientSettings ntpConfig)
                    runWRealMode db conn (AddrCIdHashes ref) nr (mainAction ntpStatus nr)
>>>>>>> 3115d8a6
  where
    mainAction ntpStatus = runNodeWithInit ntpStatus $ do
        when (walletFlushDb walletDbOptions) $ do
            logInfo "Flushing wallet db..."
            askWalletDB >>= flushWalletStorage
            logInfo "Resyncing wallets with blockchain..."

        -- NOTE(adn): Sync the wallets anyway. The old implementation was skipping syncing in
        -- case `walletFlushDb` was not set, but was still calling it before starting the Servant
        -- server.
        syncWallets

    runNodeWithInit ntpStatus init nr =
        let (ActionSpec f, outs) = runNode nr (plugins ntpStatus)
         in (ActionSpec $ \s -> init >> f s, outs)

    syncWallets :: WalletWebMode ()
    syncWallets = do
        addrs <- getWalletAddresses <$> askWalletSnapshot
        sks <- mapM getSKById addrs
        forM_ sks (syncWallet . eskToWalletDecrCredentials)

<<<<<<< HEAD
    plugins :: (HasConfigurations, HasCompileInfo) => Plugins.Plugin WalletWebMode
    plugins = mconcat [ Plugins.conversation wArgs
                      , Plugins.legacyWalletBackend wArgs
                      , Plugins.acidCleanupWorker wArgs
                      , Plugins.syncWalletWorker
                      , Plugins.resubmitterPlugin
                      , Plugins.notifierPlugin
                      ]
=======
    plugins :: (HasConfigurations, HasCompileInfo) => TVar NtpStatus -> Plugins.Plugin WalletWebMode
    plugins ntpStatus =
        mconcat [ Plugins.conversation wArgs
                , Plugins.legacyWalletBackend wArgs ntpStatus
                , Plugins.acidCleanupWorker wArgs
                , Plugins.resubmitterPlugin
                , Plugins.notifierPlugin
                ]
>>>>>>> 3115d8a6

actionWithNewWallet :: (HasConfigurations, HasCompileInfo)
                    => SscParams
                    -> NodeParams
                    -> NewWalletBackendParams
                    -> Production ()
actionWithNewWallet sscParams nodeParams params =
    bracketNodeResources
        nodeParams
        sscParams
        txpGlobalSettings
        initNodeDBs $ \nr -> do
      -- TODO: Will probably want to extract some parameters from the
      -- 'NewWalletBackendParams' to construct or initialize the wallet
      Kernel.bracketPassiveWallet logMessage' $ \wallet ->
        Kernel.Mode.runWalletMode nr wallet (mainAction wallet nr)
  where
    mainAction w = runNodeWithInit w $
        liftIO $ Kernel.init w

    runNodeWithInit w init nr =
        let (ActionSpec f, outs) = runNode nr (plugins w)
         in (ActionSpec $ \s -> init >> f s, outs)

    -- TODO: Don't know if we need any of the other plugins that are used
    -- in the legacy wallet (see 'actionWithWallet').
    plugins :: Kernel.PassiveWallet -> Plugins.Plugin Kernel.Mode.WalletMode
    plugins w = mconcat [ Plugins.walletBackend params w ]

    -- Extract the logger name from node parameters
    --
    -- TODO: Not sure what the policy is for logger names of components.
    -- For now we just use the one from the node itself.
    logMessage' :: Severity -> Text -> IO ()
    logMessage' sev txt =
        usingLoggerName loggerName $ logMessage sev txt
      where
        loggerName :: LoggerName
        loggerName = lpDefaultName . bpLoggingParams . npBaseParams $ nodeParams

-- | Runs an edge node plus its wallet backend API.
startEdgeNode :: HasCompileInfo
              => WalletStartupOptions
              -> Production ()
startEdgeNode WalletStartupOptions{..} =
  withConfigurations conf $ \ntpConfig -> do
      (sscParams, nodeParams) <- getParameters ntpConfig
      case wsoWalletBackendParams of
        WalletLegacy legacyParams ->
          actionWithWallet sscParams nodeParams ntpConfig legacyParams
        WalletNew newParams ->
          actionWithNewWallet sscParams nodeParams newParams
  where
    getParameters :: HasConfigurations => NtpConfiguration -> Production (SscParams, NodeParams)
    getParameters ntpConfig = do

      currentParams <- CLI.getNodeParams defaultLoggerName wsoNodeArgs nodeArgs
      let vssSK = fromJust $ npUserSecret currentParams ^. usVss
      let gtParams = CLI.gtSscParams wsoNodeArgs vssSK (npBehaviorConfig currentParams)

      CLI.printInfoOnStart wsoNodeArgs ntpConfig
      logInfo "Wallet is enabled!"

      return (gtParams, currentParams)

    conf :: ConfigurationOptions
    conf = CLI.configurationOptions $ CLI.commonArgs wsoNodeArgs

    nodeArgs :: CLI.NodeArgs
    nodeArgs = CLI.NodeArgs { CLI.behaviorConfigPath = Nothing }


-- | The main entrypoint for the Wallet.
main :: IO ()
main = withCompileInfo $(retrieveCompileTimeInfo) $ do
    cfg <- getWalletNodeOptions
    putText "Wallet is starting..."
    let loggingParams = CLI.loggingParams defaultLoggerName (wsoNodeArgs cfg)
    loggerBracket loggingParams . logException "node" . runProduction $ do
        logInfo "[Attention] Software is built with the wallet backend"
        startEdgeNode cfg<|MERGE_RESOLUTION|>--- conflicted
+++ resolved
@@ -66,13 +66,9 @@
                 txpGlobalSettings
                 initNodeDBs $ \nr@NodeResources {..} -> do
                     ref <- newIORef mempty
-<<<<<<< HEAD
                     syncQueue <- liftIO $ newTBQueueIO 50
-                    runWRealMode db conn (AddrCIdHashes ref) syncQueue nr (mainAction nr)
-=======
                     ntpStatus <- withNtpClient (ntpClientSettings ntpConfig)
-                    runWRealMode db conn (AddrCIdHashes ref) nr (mainAction ntpStatus nr)
->>>>>>> 3115d8a6
+                    runWRealMode db conn (AddrCIdHashes ref) syncQueue nr (mainAction ntpStatus nr)
   where
     mainAction ntpStatus = runNodeWithInit ntpStatus $ do
         when (walletFlushDb walletDbOptions) $ do
@@ -95,25 +91,15 @@
         sks <- mapM getSKById addrs
         forM_ sks (syncWallet . eskToWalletDecrCredentials)
 
-<<<<<<< HEAD
-    plugins :: (HasConfigurations, HasCompileInfo) => Plugins.Plugin WalletWebMode
-    plugins = mconcat [ Plugins.conversation wArgs
-                      , Plugins.legacyWalletBackend wArgs
-                      , Plugins.acidCleanupWorker wArgs
-                      , Plugins.syncWalletWorker
-                      , Plugins.resubmitterPlugin
-                      , Plugins.notifierPlugin
-                      ]
-=======
     plugins :: (HasConfigurations, HasCompileInfo) => TVar NtpStatus -> Plugins.Plugin WalletWebMode
     plugins ntpStatus =
         mconcat [ Plugins.conversation wArgs
                 , Plugins.legacyWalletBackend wArgs ntpStatus
                 , Plugins.acidCleanupWorker wArgs
+                , Plugins.syncWalletWorker
                 , Plugins.resubmitterPlugin
                 , Plugins.notifierPlugin
                 ]
->>>>>>> 3115d8a6
 
 actionWithNewWallet :: (HasConfigurations, HasCompileInfo)
                     => SscParams

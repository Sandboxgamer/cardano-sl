--- conflicted
+++ resolved
@@ -87,12 +87,6 @@
                 e = ScheduleEvents [s] mempty
             in prependEvents slot e acc
 
-<<<<<<< HEAD
-genWalletSubmissionState :: MaxRetries -> Gen WalletSubmissionState
-genWalletSubmissionState maxRetries = do
-    pending   <- genPending protocolMagic
-    slot      <- pure (Slot 0) -- Make the layer always start from 0, to make running the specs predictable.
-=======
 genWalletSubmissionState :: ProtocolMagic
                          -> HdAccountId
                          -> MaxRetries
@@ -100,7 +94,6 @@
 genWalletSubmissionState pm accId maxRetries = do
     pending   <- M.singleton accId <$> genPending pm
     let slot  = Slot 0 -- Make the layer always start from 0, to make running the specs predictable.
->>>>>>> 6a133448
     scheduler <- genSchedule maxRetries pending slot
     return $ WalletSubmissionState pending scheduler slot
 
@@ -184,18 +177,6 @@
 dependentTransactions :: ProtocolMagic -> Gen (LabelledTxAux, LabelledTxAux, LabelledTxAux, LabelledTxAux)
 dependentTransactions pm = do
     let emptyAttributes = Attributes () (UnparsedFields mempty)
-<<<<<<< HEAD
-    inputForA  <- (Core.TxInUtxo <$> arbitrary <*> arbitrary)
-    outputForA <- (Core.TxOut <$> arbitrary <*> arbitrary)
-    outputForB <- (Core.TxOut <$> arbitrary <*> arbitrary)
-    outputForC <- (Core.TxOut <$> arbitrary <*> arbitrary)
-    outputForD <- (Core.TxOut <$> arbitrary <*> arbitrary)
-    [a,b,c,d] <- vectorOf 4 (Core.genTxAux protocolMagic)
-    let a' = a { Core.taTx = (Core.taTx a) {
-                     Core._txInputs  = inputForA :| mempty
-                   , Core._txOutputs = outputForA :| mempty
-                   , Core._txAttributes = emptyAttributes
-=======
     inputForA  <- (Txp.TxInUtxo <$> arbitrary <*> arbitrary)
     outputForA <- (Txp.TxOut <$> arbitrary <*> arbitrary)
     outputForB <- (Txp.TxOut <$> arbitrary <*> arbitrary)
@@ -206,7 +187,6 @@
                      Txp._txInputs  = inputForA :| mempty
                    , Txp._txOutputs = outputForA :| mempty
                    , Txp._txAttributes = emptyAttributes
->>>>>>> 6a133448
                    }
                }
     let b' = b { Txp.taTx = (Txp.taTx b) {
@@ -240,21 +220,12 @@
 genPureWalletSubmission pm accId =
     STB <$> genWalletSubmission pm accId 255 constantResubmit
 
-<<<<<<< HEAD
-genPurePair :: Gen (ShowThroughBuild (WalletSubmission Identity, Pending))
-genPurePair = do
-    STB layer <- genPureWalletSubmission
-    pending <- genPending protocolMagic
-    let pending' = removePending (toTxIdSet $ layer ^. localPendingSet) pending
-    pure $ STB (layer, pending')
-=======
 genPurePair :: ProtocolMagic -> Gen (ShowThroughBuild (WalletSubmission, M.Map HdAccountId Pending))
 genPurePair pm = do
     STB layer <- genPureWalletSubmission pm myAccountId
     pending <- genPending pm
     let pending' = Pending.delete (toTxIdSet $ layer ^. localPendingSet myAccountId) pending
     pure $ STB (layer, M.singleton myAccountId pending')
->>>>>>> 6a133448
 
 class ToTxIds a where
     toTxIds :: a -> [Txp.TxId]
@@ -478,8 +449,4 @@
                        , includeEvents "[a,b] scheduled slot 1" (ScheduleEvents scheduledInSlot1 confirmed1) [a,b]
                        , mustNotIncludeEvents "none of [a,b,c,d] was scheduled" (ScheduleEvents scheduledInSlot2 confirmed2) [a,b,c,d]
                        , includeEvents "[c,d] scheduled slot 3" (ScheduleEvents scheduledInSlot3 confirmed3) [c,d]
-                       ]
-
-
-protocolMagic :: Core.ProtocolMagic
-protocolMagic = Core.ProtocolMagic (Core.ProtocolMagicId 0) Core.NMMustBeNothing+                       ]
--- conflicted
+++ resolved
@@ -34,15 +34,9 @@
                                  runWRealMode, syncWalletsWithGState, walletServeWebFull,
                                  walletServerOuts)
 import           Pos.Wallet.Web.State (cleanupAcidStatePeriodically, flushWalletStorage,
-<<<<<<< HEAD
                                        getWalletIds)
-import           Pos.Web              (serveWeb)
-import           Pos.WorkMode         (WorkMode)
-=======
-                                       getWalletAddresses)
 import           Pos.Web (serveWeb)
 import           Pos.WorkMode (WorkMode)
->>>>>>> b46c7639
 
 import           NodeOptions (WalletArgs (..), WalletNodeArgs (..), getWalletNodeOptions)
 

{-# LANGUAGE DataKinds    #-}
{-# LANGUAGE TypeFamilies #-}

-- | Various small endpoints

module Pos.Wallet.Web.Methods.Misc
       ( getUserProfile
       , updateUserProfile

       , isValidAddress

       , nextUpdate
       , postponeUpdate
       , applyUpdate

       , syncProgress
       , localTimeDifference

       , requestShutdown

       , testResetAll
       , dumpState
       , WalletStateSnapshot (..)

       , resetAllFailedPtxs

       , PendingTxsSummary (..)
       , cancelAllApplyingPtxs
       , cancelOneApplyingPtx
       ) where

import           Universum

import           Data.Aeson (encode)
import           Data.Aeson.TH (defaultOptions, deriveJSON)
import qualified Data.Text.Buildable
import           Data.Time.Units (Second, toMicroseconds)
import           Formatting (bprint, build, sformat, (%))
import           Mockable (Delay, LowLevelAsync, Mockables, async, delay)
import           Serokell.Util (listJson)
import           Servant.API.ContentTypes (MimeRender (..), NoContent (..),
                     OctetStream)
import           System.Wlog (WithLogger)

import           Ntp.Client (NtpStatus (..))

import           Pos.Client.KeyStorage (MonadKeys (..), deleteAllSecretKeys)
import           Pos.Configuration (HasNodeConfiguration)
import           Pos.Core (HasConfiguration, SlotId, SoftwareVersion (..))
import           Pos.Crypto (hashHexF)
import           Pos.Infra.Shutdown (HasShutdownContext, triggerShutdown)
import           Pos.Infra.Slotting (MonadSlots, getCurrentSlotBlocking)
import           Pos.Txp (TxId, TxIn, TxOut)
import           Pos.Update.Configuration (HasUpdateConfiguration,
                     curSoftwareVersion)
import           Pos.Util (maybeThrow)
import           Pos.Util.Log.LogSafe (logInfoUnsafeP)
import           Pos.Util.Servant (HasTruncateLogPolicy (..))
import           Pos.Wallet.Aeson.ClientTypes ()
import           Pos.Wallet.Aeson.Storage ()
import           Pos.Wallet.WalletMode (MonadBlockchainInfo, MonadUpdates,
                     applyLastUpdate, connectedPeers, localChainDifficulty,
                     networkChainDifficulty)
import           Pos.Wallet.Web.ClientTypes (Addr, CId (..), CProfile (..),
                     CPtxCondition, CTxId (..), CUpdateInfo (..),
                     SyncProgress (..), cIdToAddress)
import           Pos.Wallet.Web.Error (WalletError (..))
<<<<<<< HEAD
import           Pos.Wallet.Web.State (WalletDbReader, WalletSnapshot, askWalletDB,
                                       askWalletSnapshot, cancelApplyingPtxs,
                                       cancelSpecificApplyingPtx, getNextUpdate, getProfile,
                                       removeNextUpdate, resetFailedPtxs, setProfile, testReset)
=======
import           Pos.Wallet.Web.State (WalletDbReader, WalletSnapshot,
                     askWalletDB, askWalletSnapshot, cancelApplyingPtxs,
                     cancelSpecificApplyingPtx, getNextUpdate, getProfile,
                     removeNextUpdate, resetFailedPtxs, setProfile, testReset)
>>>>>>> 961874f7
import           Pos.Wallet.Web.Util (decodeCTypeOrFail, testOnlyEndpoint)

----------------------------------------------------------------------------
-- Profile
----------------------------------------------------------------------------

getUserProfile :: (WalletDbReader ctx m, MonadIO m) => m CProfile
getUserProfile = getProfile <$> askWalletSnapshot

updateUserProfile :: (WalletDbReader ctx m, MonadIO m)
                  => CProfile
                  -> m CProfile
updateUserProfile profile = do
    db <- askWalletDB
    setProfile db profile
    getUserProfile

----------------------------------------------------------------------------
-- Address
----------------------------------------------------------------------------

isValidAddress :: Monad m => CId Addr -> m Bool
isValidAddress = pure . isRight . cIdToAddress

----------------------------------------------------------------------------
-- Updates
----------------------------------------------------------------------------

-- | Get last update info
nextUpdate
    :: ( MonadIO m
       , HasConfiguration
       , MonadThrow m
       , WalletDbReader ctx m
       , HasUpdateConfiguration
       )
    => m CUpdateInfo
nextUpdate = do
    ws <- askWalletSnapshot
    updateInfo <- maybeThrow noUpdates (getNextUpdate ws)
    if isUpdateActual (cuiSoftwareVersion updateInfo)
        then pure updateInfo
        else askWalletDB >>= removeNextUpdate >> nextUpdate
        --TODO: this should be a single transaction
  where
    isUpdateActual :: SoftwareVersion -> Bool
    isUpdateActual ver = svAppName ver == svAppName curSoftwareVersion
        && svNumber ver > svNumber curSoftwareVersion
    noUpdates = RequestError "No updates available"

-- | Postpone next update after restart
postponeUpdate :: (MonadIO m, WalletDbReader ctx m) => m NoContent
postponeUpdate = askWalletDB >>= removeNextUpdate >> return NoContent

-- | Delete next update info and restart immediately
applyUpdate :: ( MonadIO m
               , WalletDbReader ctx m
               , MonadUpdates m
               )
            => m NoContent
applyUpdate = askWalletDB >>= removeNextUpdate
              >> applyLastUpdate >> return NoContent

----------------------------------------------------------------------------
-- System
----------------------------------------------------------------------------

-- | Triggers shutdown in a short interval after called. Delay is
-- needed in order for http request to succeed.
requestShutdown ::
       ( MonadIO m
       , MonadReader ctx m
       , WithLogger m
       , HasShutdownContext ctx
       , Mockables m [Delay, LowLevelAsync]
       )
    => m NoContent
requestShutdown = NoContent <$ async (delay (1 :: Second) >> triggerShutdown)

----------------------------------------------------------------------------
-- Sync progress
----------------------------------------------------------------------------

syncProgress
    :: (MonadIO m, WithLogger m, MonadBlockchainInfo m)
    => m SyncProgress
syncProgress = do
    _spLocalCD <- localChainDifficulty
    _spNetworkCD <- networkChainDifficulty
    _spPeers <- connectedPeers
    -- servant already logs this, but only to secret logs
    logInfoUnsafeP $
        sformat ("Current sync progress: "%build%"/"%build)
        _spLocalCD _spNetworkCD
    return SyncProgress{..}

----------------------------------------------------------------------------
-- NTP (Network Time Protocol) based time difference
----------------------------------------------------------------------------

localTimeDifference :: MonadIO m => TVar NtpStatus -> m (Maybe Integer)
localTimeDifference ntpStatus = diff <$> readTVarIO ntpStatus
  where
    diff :: NtpStatus -> Maybe Integer
    diff = \case
        NtpDrift time -> Just (toMicroseconds time)
        NtpSyncPending -> Nothing
        NtpSyncUnavailable -> Nothing

----------------------------------------------------------------------------
-- Reset
----------------------------------------------------------------------------

testResetAll ::
       ( HasNodeConfiguration, MonadIO m
       , MonadThrow m, WalletDbReader ctx m, MonadKeys m)
    => m NoContent
testResetAll = do
    db <- askWalletDB
    testOnlyEndpoint $ deleteAllSecretKeys >> testReset db >> return NoContent

----------------------------------------------------------------------------
-- Print wallet state
----------------------------------------------------------------------------

data WalletStateSnapshot = WalletStateSnapshot
    { wssWalletStorage :: WalletSnapshot
    } deriving (Generic)

deriveJSON defaultOptions ''WalletStateSnapshot

instance MimeRender OctetStream WalletStateSnapshot where
    mimeRender _ = encode

instance Buildable WalletStateSnapshot where
    build _ = "<wallet-state-snapshot>"

dumpState :: (MonadIO m, WalletDbReader ctx m)
          => m WalletStateSnapshot
dumpState = WalletStateSnapshot <$> askWalletSnapshot

----------------------------------------------------------------------------
-- Tx resubmitting
----------------------------------------------------------------------------

resetAllFailedPtxs :: (HasConfiguration, MonadSlots ctx m, WalletDbReader ctx m) => m NoContent
resetAllFailedPtxs = do
    db <- askWalletDB
    getCurrentSlotBlocking >>= resetFailedPtxs db
    return NoContent

----------------------------------------------------------------------------
-- Print pending transactions info
----------------------------------------------------------------------------

data PendingTxsSummary = PendingTxsSummary
    { ptiSlot    :: !SlotId
    , ptiCond    :: !CPtxCondition
    , ptiInputs  :: !(NonEmpty TxIn)
    , ptiOutputs :: !(NonEmpty TxOut)
    , ptiTxId    :: !TxId
    } deriving (Eq, Show, Generic)

deriveJSON defaultOptions ''PendingTxsSummary

instance Buildable PendingTxsSummary where
    build PendingTxsSummary{..} =
        bprint (  "  slotId: "%build%
                "\n  status: "%build%
                "\n  inputs: "%listJson%
                "\n  outputs: "%listJson%
                "\n  id: "%hashHexF)
            ptiSlot
            ptiCond
            ptiInputs
            ptiOutputs
            ptiTxId

instance HasTruncateLogPolicy PendingTxsSummary where
    -- called rarely, and we are very interested in the output
    truncateLogPolicy = identity

cancelAllApplyingPtxs
    :: ( HasNodeConfiguration
       , MonadIO m
       , MonadThrow m
       , WalletDbReader ctx m
       )
    => m NoContent
cancelAllApplyingPtxs = do
  db <- askWalletDB
  testOnlyEndpoint $ NoContent <$ cancelApplyingPtxs db

cancelOneApplyingPtx ::
       ( HasNodeConfiguration
       , MonadThrow m
       , WalletDbReader ctx m
       , MonadIO m
       )
    => CTxId
    -> m NoContent
cancelOneApplyingPtx cTxId = testOnlyEndpoint $ NoContent <$ do
    db <- askWalletDB
    txId <- decodeCTypeOrFail cTxId
    cancelSpecificApplyingPtx db txId<|MERGE_RESOLUTION|>--- conflicted
+++ resolved
@@ -65,17 +65,10 @@
                      CPtxCondition, CTxId (..), CUpdateInfo (..),
                      SyncProgress (..), cIdToAddress)
 import           Pos.Wallet.Web.Error (WalletError (..))
-<<<<<<< HEAD
-import           Pos.Wallet.Web.State (WalletDbReader, WalletSnapshot, askWalletDB,
-                                       askWalletSnapshot, cancelApplyingPtxs,
-                                       cancelSpecificApplyingPtx, getNextUpdate, getProfile,
-                                       removeNextUpdate, resetFailedPtxs, setProfile, testReset)
-=======
 import           Pos.Wallet.Web.State (WalletDbReader, WalletSnapshot,
                      askWalletDB, askWalletSnapshot, cancelApplyingPtxs,
                      cancelSpecificApplyingPtx, getNextUpdate, getProfile,
                      removeNextUpdate, resetFailedPtxs, setProfile, testReset)
->>>>>>> 961874f7
 import           Pos.Wallet.Web.Util (decodeCTypeOrFail, testOnlyEndpoint)
 
 ----------------------------------------------------------------------------

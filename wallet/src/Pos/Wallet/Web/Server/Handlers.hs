--- conflicted
+++ resolved
@@ -19,17 +19,10 @@
 import           Servant.Server (Handler, Server, ServerT, hoistServer)
 import           Servant.Swagger.UI (swaggerSchemaUIServer)
 
-<<<<<<< HEAD
-import           Pos.Core.NetworkMagic (NetworkMagic, makeNetworkMagic)
-import           Pos.Core.Txp (TxAux)
-import           Pos.Crypto (ProtocolMagic)
-import           Pos.Update.Configuration (curSoftwareVersion)
-=======
 import           Pos.Chain.Genesis as Genesis (Config (..))
 import           Pos.Chain.Txp (TxAux, TxpConfiguration)
 import           Pos.Chain.Update (curSoftwareVersion)
 import           Pos.Core.NetworkMagic (NetworkMagic, makeNetworkMagic)
->>>>>>> 6a133448
 import           Pos.Util.CompileInfo (HasCompileInfo)
 
 import           Pos.Wallet.WalletMode (blockchainSlotDuration)
@@ -72,25 +65,6 @@
     -> TVar NtpStatus
     -> (TxAux -> m Bool)
     -> ServerT A.WalletApi m
-<<<<<<< HEAD
-servantHandlers pm ntpStatus submitTx =
-    let nm = makeNetworkMagic pm in
-    toServant' A.WalletApiRecord
-    { _test        = testHandlers
-    , _wallets     = walletsHandlers nm
-    , _accounts    = accountsHandlers nm
-    , _addresses   = addressesHandlers nm
-    , _profile     = profileHandlers
-    , _txs         = txsHandlers pm submitTx
-    , _update      = updateHandlers
-    , _redemptions = redemptionsHandlers pm submitTx
-    , _reporting   = reportingHandlers
-    , _settings    = settingsHandlers ntpStatus
-    , _backup      = backupHandlers nm
-    , _info        = infoHandlers
-    , _system      = systemHandlers
-    }
-=======
 servantHandlers genesisConfig txpConfig ntpStatus submitTx = do
     let nm = makeNetworkMagic $ configProtocolMagic genesisConfig
     toServant' A.WalletApiRecord
@@ -108,7 +82,6 @@
         , _info        = infoHandlers
         , _system      = systemHandlers
         }
->>>>>>> 6a133448
 
 -- branches of the API
 
@@ -119,21 +92,6 @@
     }
 
 walletsHandlers
-<<<<<<< HEAD
-    :: MonadFullWalletWebMode ctx m
-    => NetworkMagic
-    -> ServerT A.WWalletsApi m
-walletsHandlers nm = toServant' A.WWalletsApiRecord
-    { _getWallet              = M.getWallet nm
-    , _getWallets             = M.getWallets nm
-    , _newWallet              = M.newWallet nm
-    , _updateWallet           = M.updateWallet nm
-    , _restoreWallet          = M.restoreWalletFromSeed nm
-    , _deleteWallet           = M.deleteWallet nm
-    , _importWallet           = M.importWallet nm
-    , _changeWalletPassphrase = M.changeWalletPassphrase nm
-    }
-=======
     :: MonadFullWalletWebMode ctx m => Genesis.Config -> ServerT A.WWalletsApi m
 walletsHandlers genesisConfig = do
     let nm = makeNetworkMagic $ configProtocolMagic genesisConfig
@@ -147,7 +105,6 @@
         , _importWallet           = M.importWallet genesisConfig
         , _changeWalletPassphrase = M.changeWalletPassphrase nm
         }
->>>>>>> 6a133448
 
 accountsHandlers
     :: MonadFullWalletWebMode ctx m
@@ -225,20 +182,10 @@
     , _localTimeDifference = fromMaybe 0 <$> M.localTimeDifference ntpStatus
     }
 
-<<<<<<< HEAD
-backupHandlers
-    :: MonadFullWalletWebMode ctx m
-    => NetworkMagic
-    -> ServerT A.WBackupApi m
-backupHandlers nm = toServant' A.WBackupApiRecord
-    { _importBackupJSON = M.importWalletJSON nm
-    , _exportBackupJSON = M.exportWalletJSON nm
-=======
 backupHandlers :: MonadFullWalletWebMode ctx m => Genesis.Config -> ServerT A.WBackupApi m
 backupHandlers genesisConfig = toServant' A.WBackupApiRecord
     { _importBackupJSON = M.importWalletJSON genesisConfig
     , _exportBackupJSON = M.exportWalletJSON genesisConfig
->>>>>>> 6a133448
     }
 
 infoHandlers :: (MonadFullWalletWebMode ctx m, HasCompileInfo) => ServerT A.WInfoApi m

{-# LANGUAGE AllowAmbiguousTypes #-}
{-# LANGUAGE ScopedTypeVariables #-}
{-# LANGUAGE TypeFamilies        #-}

-- | Wallet info modifier

module Pos.Wallet.Web.Tracking.Modifier
       ( CAccModifier (..)
       , CachedCAccModifier

       , VoidModifier
       , deleteAndInsertVM
       , deleteAndInsertMM

       , IndexedMapModifier (..)
       , sortedInsertions
       , indexedDeletions
       , insertIMM
       , deleteIMM
       , deleteAndInsertIMM
       ) where

import           Universum

import           Data.DList (DList)
import           Formatting (bprint, build, (%))
import           Serokell.Util (listJson, listJsonIndent)

import           Pos.Client.Txp.History (TxHistoryEntry (..))
import           Pos.Core (Address, HeaderHash)
import           Pos.Core.Txp (TxId)
<<<<<<< HEAD
=======
import           Pos.Infra.Util.LogSafe (BuildableSafeGen (..),
                     deriveSafeBuildable, secretOnlyF, secureListF)
>>>>>>> 961874f7
import           Pos.Txp.Toil (UtxoModifier)
import           Pos.Util.Log.LogSafe (BuildableSafeGen (..), deriveSafeBuildable, secretOnlyF,
                                       secureListF)
import           Pos.Util.Modifier (MapModifier)
import qualified Pos.Util.Modifier as MM

import           Pos.Wallet.Web.Pending.Types (PtxBlockInfo)
import           Pos.Wallet.Web.State (WAddressMeta)

-- VoidModifier describes a difference between two states.
-- It's (set of added k, set of deleted k) essentially.
type VoidModifier a = MapModifier a ()

data IndexedMapModifier a = IndexedMapModifier
    { immModifier :: MM.MapModifier a Int
    , immCounter  :: Int
    }

sortedInsertions :: IndexedMapModifier a -> [a]
sortedInsertions = map fst . sortWith snd . MM.insertions . immModifier

indexedDeletions :: IndexedMapModifier a -> [a]
indexedDeletions = MM.deletions . immModifier

instance (Eq a, Hashable a) => Semigroup (IndexedMapModifier a) where
    IndexedMapModifier m1 c1 <> IndexedMapModifier m2 c2 =
        IndexedMapModifier (m1 <> fmap (+ c1) m2) (c1 + c2)

instance (Eq a, Hashable a) => Monoid (IndexedMapModifier a) where
    mempty = IndexedMapModifier mempty 0
    mappend = (<>)

data CAccModifier = CAccModifier
    { camAddresses            :: !(IndexedMapModifier WAddressMeta)
    , camUsed                 :: !(VoidModifier (Address, HeaderHash))
    , camChange               :: !(VoidModifier (Address, HeaderHash))
    , camUtxo                 :: !UtxoModifier
    , camAddedHistory         :: !(DList TxHistoryEntry)
    , camDeletedHistory       :: !(DList TxHistoryEntry)
    , camAddedPtxCandidates   :: !(DList (TxId, PtxBlockInfo))
    , camDeletedPtxCandidates :: !(DList (TxId, TxHistoryEntry))
    }

instance Semigroup CAccModifier where
    (CAccModifier a b c d ah dh aptx dptx) <> (CAccModifier a1 b1 c1 d1 ah1 dh1 aptx1 dptx1) =
        CAccModifier (a <> a1) (b <> b1) (c <> c1) (d <> d1) (ah1 <> ah)
                     (dh <> dh1) (aptx <> aptx1) (dptx <> dptx1)

instance Monoid CAccModifier where
    mempty = CAccModifier mempty mempty mempty mempty mempty mempty mempty mempty
    mappend = (<>)

instance BuildableSafeGen CAccModifier where
    buildSafeGen sl CAccModifier{..} =
        bprint
            ( "\n    added addresses: "%secureListF sl (listJsonIndent 8)
            %",\n    deleted addresses: "%secureListF sl (listJsonIndent 8)
            %",\n    used addresses: "%secureListF sl listJson
            %",\n    change addresses: "%secureListF sl listJson
            %",\n    local utxo (difference): "%secretOnlyF sl build
            %",\n    added history entries: "%secureListF sl (listJsonIndent 8)
            %",\n    deleted history entries: "%secureListF sl (listJsonIndent 8)
            %",\n    added pending candidates: "%secureListF sl listJson
            %",\n    deleted pending candidates: "%secureListF sl listJson)
        (sortedInsertions camAddresses)
        (indexedDeletions camAddresses)
        (map (fst . fst) $ MM.insertions camUsed)
        (map (fst . fst) $ MM.insertions camChange)
        camUtxo
        camAddedHistory
        camDeletedHistory
        (map fst camAddedPtxCandidates)
        (map fst camDeletedPtxCandidates)

deriveSafeBuildable ''CAccModifier

-- | `txMempoolToModifier`, once evaluated, is passed around under this type in
-- scope of single request.
type CachedCAccModifier = CAccModifier

----------------------------------------------------------------------------
-- Funcs
----------------------------------------------------------------------------

-- | This function is alternative for MapModifier's @delete@.
-- It doesn't add removable element to delete set
-- if it was inserted before (in contrast with @delete@)
deleteNotDeep :: (Eq k, Hashable k) => k -> MapModifier k v -> MapModifier k v
deleteNotDeep = MM.alter alterDelF
  where
    alterDelF :: MM.KeyState v -> MM.KeyState v
    alterDelF MM.KeyNotFound     = MM.KeyDeleted
    alterDelF MM.KeyDeleted      = MM.KeyDeleted
    alterDelF (MM.KeyInserted _) = MM.KeyNotFound


insertIMM
    :: (Eq a, Hashable a)
    => a -> IndexedMapModifier a -> IndexedMapModifier a
insertIMM k IndexedMapModifier {..} =
    IndexedMapModifier
    { immModifier = MM.insert k immCounter immModifier
    , immCounter  = immCounter + 1
    }

deleteIMM
    :: (Eq a, Hashable a)
    => a -> IndexedMapModifier a -> IndexedMapModifier a
deleteIMM k IndexedMapModifier {..} =
    IndexedMapModifier
    { immModifier = deleteNotDeep k immModifier
    , ..
    }

deleteAndInsertIMM
    :: (Eq a, Hashable a)
    => [a] -> [a] -> IndexedMapModifier a -> IndexedMapModifier a
deleteAndInsertIMM dels ins mapModifier =
    -- Insert CWAddressMeta coressponding to outputs of tx.
    (\mm -> foldl' (flip insertIMM) mm ins) $
    -- Delete CWAddressMeta coressponding to inputs of tx.
    foldl' (flip deleteIMM) mapModifier dels

deleteAndInsertVM :: (Eq a, Hashable a) => [a] -> [a] -> VoidModifier a -> VoidModifier a
deleteAndInsertVM dels ins mapModifier = deleteAndInsertMM dels (zip ins $ repeat ()) mapModifier

deleteAndInsertMM :: (Eq k, Hashable k) => [k] -> [(k, v)] -> MM.MapModifier k v -> MM.MapModifier k v
deleteAndInsertMM dels ins mapModifier =
    -- Insert CWAddressMeta coressponding to outputs of tx (2)
    (\mm -> foldl' insertAcc mm ins) $
    -- Delete CWAddressMeta coressponding to inputs of tx (1)
    foldl' deleteAcc mapModifier dels
  where
    insertAcc :: (Hashable k, Eq k) => MapModifier k v -> (k, v) -> MapModifier k v
    insertAcc modifier (k, v) = MM.insert k v modifier

    deleteAcc :: (Hashable k, Eq k) => MapModifier k v -> k -> MapModifier k v
    deleteAcc = flip deleteNotDeep<|MERGE_RESOLUTION|>--- conflicted
+++ resolved
@@ -29,14 +29,9 @@
 import           Pos.Client.Txp.History (TxHistoryEntry (..))
 import           Pos.Core (Address, HeaderHash)
 import           Pos.Core.Txp (TxId)
-<<<<<<< HEAD
-=======
-import           Pos.Infra.Util.LogSafe (BuildableSafeGen (..),
+import           Pos.Txp.Toil (UtxoModifier)
+import           Pos.Util.Log.LogSafe (BuildableSafeGen (..),
                      deriveSafeBuildable, secretOnlyF, secureListF)
->>>>>>> 961874f7
-import           Pos.Txp.Toil (UtxoModifier)
-import           Pos.Util.Log.LogSafe (BuildableSafeGen (..), deriveSafeBuildable, secretOnlyF,
-                                       secureListF)
 import           Pos.Util.Modifier (MapModifier)
 import qualified Pos.Util.Modifier as MM
 
